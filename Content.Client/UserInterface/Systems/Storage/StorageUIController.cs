--- conflicted
+++ resolved
@@ -13,7 +13,6 @@
 using Content.Shared.Input;
 using Content.Shared.Interaction;
 using Content.Shared.Storage;
-using Content.Shared.Crafting.Events; // Corvax-Change
 using Robust.Client.Input;
 using Robust.Client.Player;
 using Robust.Client.UserInterface;
@@ -258,37 +257,7 @@
 
     private void OnPiecePressed(GUIBoundKeyEventArgs args, StorageWindow window, ItemGridPiece control)
     {
-<<<<<<< HEAD
-        if (_container?.StorageEntity != uid)
-            return;
-
-        _container.BuildItemPieces();
-    }
-
-    public void RegisterStorageContainer(StorageContainer container)
-    {
-        if (_container != null)
-        {
-            container.OnPiecePressed -= OnPiecePressed;
-            container.OnPieceUnpressed -= OnPieceUnpressed;
-            container.OnCraftButtonPressed -= OnCraftButtonPressed; // Corvax-Change
-        }
-
-        _container = container;
-        container.OnPiecePressed += OnPiecePressed;
-        container.OnPieceUnpressed += OnPieceUnpressed;
-        container.OnCraftButtonPressed += OnCraftButtonPressed; // Corvax-Change
-
-        if (!StaticStorageUIEnabled)
-            _container.Orphan();
-    }
-
-    private void OnPiecePressed(GUIBoundKeyEventArgs args, ItemGridPiece control)
-    {
-        if (IsDragging || !_container?.IsOpen == true)
-=======
         if (IsDragging || !window.IsOpen)
->>>>>>> 4f81ea91
             return;
 
         if (args.Function == ContentKeyFunctions.MoveStoredItem)
@@ -469,13 +438,4 @@
         base.FrameUpdate(args);
         _menuDragHelper.Update(args.DeltaSeconds);
     }
-    // Corvax-Change-Start
-    private void OnCraftButtonPressed()
-    {
-        if (_container?.StorageEntity is not { } storageEnt)
-            return;
-        _entity.RaisePredictiveEvent(new CraftStartedEvent(
-            _entity.GetNetEntity(storageEnt)));
-    }
-    // Corvax-Change-End
 }