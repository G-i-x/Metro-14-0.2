--- conflicted
+++ resolved
@@ -3,11 +3,7 @@
 using Content.Client.Changelog;
 using Content.Client.Chat.Managers;
 using Content.Client.Clickable;
-<<<<<<< HEAD
-=======
 using Content.Client.DeltaV.NanoChat;
-using Content.Client.DiscordAuth;
->>>>>>> 4f81ea91
 using Content.Client.JoinQueue;
 using Content.Client.DebugMon;
 using Content.Client.Eui;
@@ -62,10 +58,6 @@
             collection.Register<DocumentParsingManager>();
             collection.Register<ContentReplayPlaybackManager>();
             collection.Register<ISharedPlaytimeManager, JobRequirementsManager>();
-<<<<<<< HEAD
-            IoCManager.Register<DiscordAuthManager>();
-            IoCManager.Register<JoinQueueManager>();
-=======
             collection.Register<JoinQueueManager>();
             collection.Register<DiscordAuthManager>();
             collection.Register<PlayerRateLimitManager>();
@@ -73,7 +65,6 @@
             collection.Register<NanoChatSystem>();
             collection.Register<MappingManager>();
             collection.Register<DebugMonitorManager>();
->>>>>>> 4f81ea91
         }
     }
 }