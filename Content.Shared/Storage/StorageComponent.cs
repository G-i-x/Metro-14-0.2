--- conflicted
+++ resolved
@@ -123,8 +123,6 @@
         [DataField, ViewVariables(VVAccess.ReadWrite)]
         public StorageDefaultOrientation? DefaultStorageOrientation;
 
-<<<<<<< HEAD
-=======
         /// <summary>
         /// If true, sets StackVisuals.Hide to true when the container is closed
         /// Used in cases where there are sprites that are shown when the container is open but not
@@ -133,7 +131,6 @@
         [DataField]
         public bool HideStackVisualsWhenClosed = true;
 
->>>>>>> 4f81ea91
         // Corvax-Change-Start
         /// <summary>
         /// Makes crafting button visible
