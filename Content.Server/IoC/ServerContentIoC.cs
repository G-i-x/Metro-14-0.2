--- conflicted
+++ resolved
@@ -33,11 +33,8 @@
 using Content.Shared.Chat;
 using Content.Shared.Kitchen;
 using Content.Shared.Players.PlayTimeTracking;
-<<<<<<< HEAD
+using Content.Shared.Players.RateLimiting;
 using Robust.Shared.Network;
-=======
-using Content.Shared.Players.RateLimiting;
->>>>>>> 4f81ea91
 
 namespace Content.Server.IoC
 {
@@ -75,9 +72,9 @@
             IoCManager.Register<PoissonDiskSampler>();
             IoCManager.Register<DiscordWebhook>();
             IoCManager.Register<ServerDbEntryManager>();
+            IoCManager.Register<JoinQueueManager>();
             IoCManager.Register<DiscordAuthManager>();
             IoCManager.Register<SponsorsManager>();
-            IoCManager.Register<JoinQueueManager>();
             IoCManager.Register<ISharedPlaytimeManager, PlayTimeTrackingManager>();
             IoCManager.Register<ServerApi>();
             IoCManager.Register<JobWhitelistManager>();
