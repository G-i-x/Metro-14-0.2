--- conflicted
+++ resolved
@@ -87,30 +87,6 @@
             }
         }
 
-<<<<<<< HEAD
-        private void AddSpillVerb(EntityUid uid, SpillableComponent component, GetOtherVerbsEvent args)
-        {
-            if (!args.CanAccess || !args.CanInteract)
-                return;
-
-            if (!_solutionContainerSystem.TryGetDrainableSolution(args.Target, out var solution))
-                return;
-
-            if (solution.DrainAvailable == FixedPoint2.Zero)
-                return;
-
-            Verb verb = new();
-            verb.Text = Loc.GetString("spill-target-verb-get-data-text");
-            // TODO VERB ICONS spill icon? pouring out a glass/beaker?
-            verb.Act = () => _solutionContainerSystem.SplitSolution(args.Target,
-                solution, solution.DrainAvailable).SpillAt(EntityManager.GetComponent<TransformComponent>(args.Target).Coordinates, "PuddleSmear");
-            verb.Impact = LogImpact.Medium; // dangerous reagent reaction are logged separately.
-            args.Verbs.Add(verb);
-        }
-=======
-
->>>>>>> bd8acc5b
-
         private void HandlePuddleExamined(EntityUid uid, PuddleComponent component, ExaminedEvent args)
         {
             if (EntityManager.TryGetComponent<SlipperyComponent>(uid, out var slippery) && slippery.Slippery)
