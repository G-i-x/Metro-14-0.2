--- conflicted
+++ resolved
@@ -47,13 +47,8 @@
     ///     If this should follow the layout saved the first time the layout dictated by the
     ///     layout ID is generated, or if a new wire order should be generated every time.
     /// </summary>
-<<<<<<< HEAD
-    [DataField]
-    public bool AlwaysRandomize { get; private set; }
-=======
     [DataField("alwaysRandomize")]
     public bool AlwaysRandomize { get; private set; } = true; // Nyanotrasen - Always randomize wires
->>>>>>> 23615f76
 
     /// <summary>
     ///     Per wire status, keyed by an object.
