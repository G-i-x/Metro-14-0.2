# vocal emotes
- type: emote
  id: Scream
  category: Vocal
<<<<<<< HEAD
  chatMessages: ["chat-emote-msg-scream"]
=======
  chatMessages: [ screams ]
>>>>>>> b8431a48
  chatTriggers:
    - screams
    - shrieks
    - screeches
    - yells
<<<<<<< HEAD
    - yells.
    - yells!
    - yelled
    - yelling
    # Corvax-Localization-Start
    - кричит
    - кричит.
    - кричит!
    - орёт
    - орёт.
    - орёт!
    - визжит
    - визжит.
    - визжит!
    # Corvax-Localization-End
=======
>>>>>>> b8431a48

- type: emote
  id: Laugh
  category: Vocal
<<<<<<< HEAD
  chatMessages: ["chat-emote-msg-laugh"]
=======
  chatMessages: [ laughs ]
>>>>>>> b8431a48
  chatTriggers:
    - laughs
    - chuckles
    - giggles
    - chortles
<<<<<<< HEAD
    - chortles.
    - chortles!
    - chortling
    - chortling.
    - chortling!
    # Corvax-Localization-Start
    - смеется
    - смеется.
    - смеется!
    - смеётся
    - смеётся.
    - смеётся!
    - хохочет
    - хохочет.
    - хохочет!
    - хихикает
    - хихикает.
    - хихикает!
    - хихикнул
    - хихикнула
    - ржёт
    # Corvax-Localization-End
=======
>>>>>>> b8431a48

- type: emote
  id: Honk
  category: Vocal
<<<<<<< HEAD
  chatMessages: ["chat-emote-msg-honk"]
  chatTriggers:
    # Corvax-Localization-Start
    - хонк
    - хонк.
    - хонк!
    # Corvax-Localization-End
=======
  chatMessages: [ honks ]
  chatTriggers:
    - honks
>>>>>>> b8431a48

- type: emote
  id: Sigh
  category: Vocal
<<<<<<< HEAD
  chatMessages: ["chat-emote-msg-sigh"]
=======
  chatMessages: [ sighs ]
>>>>>>> b8431a48
  chatTriggers:
    - sighs
<<<<<<< HEAD
    - sighed
    - sigh.
    - sighs.
    - sighed.
    # Corvax-Localization-Start
    - вздыхает
    - вздыхает.
    - вздохнул
    - вздохнула
    - вздохнул.
    - вздохнула.
    # Corvax-Localization-End
=======
>>>>>>> b8431a48

- type: emote
  id: Whistle
  category: Vocal
<<<<<<< HEAD
  chatMessages: ["chat-emote-msg-whistle"]
=======
  chatMessages: [ whistles ]
>>>>>>> b8431a48
  chatTriggers:
    - whistles
<<<<<<< HEAD
    - whistles.
    - whistles!
    - whistleblowing
    - whistleblowing.
    - whistleblowing!
    # Corvax-Localization-Start
    - свистит
    - свистит.
    - свистит!
    - свистнул
    - свистнул.
    - свистнул!
    # Corvax-Localization-End
=======
>>>>>>> b8431a48

- type: emote
  id: Crying
  category: Vocal
<<<<<<< HEAD
  chatMessages: ["chat-emote-msg-crying"]
=======
  chatMessages: [ cries ]
>>>>>>> b8431a48
  chatTriggers:
    - cries
    - sobs
<<<<<<< HEAD
    - sobs.
    - sobs!
    - sobbing
    - sobbing.
    - sobbing!
    # Corvax-Localization-Start
    - плачет
    - плачет.
    - плачет!
    - рыдает
    - рыдает.
    - рыдает!
    # Corvax-Localization-End
=======
>>>>>>> b8431a48

- type: emote
  id: Squish
  category: Vocal
<<<<<<< HEAD
  chatMessages: ["chat-emote-msg-squish"]
=======
  chatMessages: [ squishes ]
>>>>>>> b8431a48
  chatTriggers:
    - squishes
<<<<<<< HEAD
    - squishes.
    - squishes!
    # Corvax-Localization-Start
    - хлюпает
    - хлюпает.
    - хлюпает!
    # Corvax-Localization-End
=======
>>>>>>> b8431a48

- type: emote
  id: Chitter
  category: Vocal
<<<<<<< HEAD
  chatMessages: ["chat-emote-msg-chitter"]
=======
  chatMessages: [ chitters ]
>>>>>>> b8431a48
  chatTriggers:
   - chitters
<<<<<<< HEAD
   - chitters.
   - chitters!
   - chittered
   - chittered.
   - chittered!
   # Corvax-Localization-Start
   - стрекочет
   - стрекочет.
   - стрекочет!
   # Corvax-Localization-End
=======
>>>>>>> b8431a48

- type: emote
  id: Squeak
  category: Vocal
<<<<<<< HEAD
  chatMessages: ["chat-emote-msg-squeak"]
=======
  chatMessages: [ squeaks ]
>>>>>>> b8431a48
  chatTriggers:
   - squeaks
<<<<<<< HEAD
   - squeaks.
   - squeaks!
   - squeaked
   - squeaked.
   - squeaked!
   # Corvax-Localization-Start
   - пищит
   - пищит.
   - пищит!
   # Corvax-Localization-End
=======
>>>>>>> b8431a48

- type: emote
  id: Click
  category: Vocal
<<<<<<< HEAD
  chatMessages: ["chat-emote-msg-click"]
=======
  chatMessages: [ clicks ]
>>>>>>> b8431a48
  chatTriggers:
   - clicks
<<<<<<< HEAD
   - clicks.
   - clicks!
   - clicks?
   - clicked
   - clicked.
   - clicked!
   - clicked?
   - clicking
   - clicking.
   - clicking!
   - clicking?
   # Corvax-Localization-Start
   - клац
   - клац.
   - клац!
   - клацает
   - клацает.
   - клацает!
   # Corvax-Localization-End
=======
>>>>>>> b8431a48

# hand emotes
- type: emote
  id: Clap
  category: Hands
<<<<<<< HEAD
  chatMessages: ["chat-emote-msg-clap"]
=======
  chatMessages: [ claps ]
>>>>>>> b8431a48
  chatTriggers:
    - claps
<<<<<<< HEAD
    - claps.
    - claps!
    - clapping
    - clapped
    # Corvax-Localization-Start
    - хлопает
    - хлопает.
    - хлопает!
    - хлопнул
    - хлопнула
    - хлопает в ладоши
    - хлопает в ладоши.
    - хлопает в ладоши!
    - хлопнул в ладоши
    - хлопнула в ладоши
    - апплодирует
    - апплодирует.
    - апплодирует!
    # Corvax-Localization-End
=======
>>>>>>> b8431a48

- type: emote
  id: Snap
  category: Hands
<<<<<<< HEAD
  chatMessages: ["chat-emote-msg-snap"] # snaps <{THEIR($ent)}> fingers?
=======
  chatMessages: [ snaps ] # snaps <{THEIR($ent)}> fingers?
>>>>>>> b8431a48
  chatTriggers:
    - snaps
    - snaps fingers
    - snaps his fingers
    - snaps her fingers
    - snaps their fingers
<<<<<<< HEAD
    - snaps their fingers.
    - snaps their fingers!
    - snapping fingers
    - snapped fingers
    # Corvax-Localization-Start
    - щелкает
    - щелкает.
    - щелкает!
    - щелкнул
    - щелкнула
    - щёлкает
    - щёлкает.
    - щёлкает!
    - щёлкнул
    - щёлкнула
    - щелкает пальцами
    - щелкает пальцами.
    - щелкает пальцами!
    - щелкнул пальцами
    - щелкнула пальцами
    - щёлкает пальцами
    - щёлкает пальцами.
    - щёлкает пальцами!
    - щёлкнул пальцами
    - щёлкнула пальцами
    # Corvax-Localization-End
=======
    - snaps its fingers
    - snaps its' fingers
>>>>>>> b8431a48

- type: emote
  id: Salute
  category: Hands
<<<<<<< HEAD
  chatMessages: ["chat-emote-msg-salute"]
=======
  chatMessages: [ salutes ]
>>>>>>> b8431a48
  chatTriggers:
    - salutes
<<<<<<< HEAD
    - salutes.
    - salutes!
    # Corvax-Localization-Start
    - салютует
    - салютует.
    - салютует!
    - отдаёт честь
    - отдаёт честь.
    - отдаёт честь!
    - отдал честь
    - отдал честь.
    - отдал честь!
    - отдала честь
    - отдала честь.
    - отдала честь!
    # Corvax-Localization-End
=======
>>>>>>> b8431a48

- type: emote
  id: DefaultDeathgasp
  chatMessages: ["chat-emote-msg-deathgasp"]
  chatTriggers:
  - deathgasp
  - задыхается
  - задохнулся
  - задохнулсь

- type: emote
  id: Buzz
  category: Vocal
<<<<<<< HEAD
  chatMessages: ["chat-emote-msg-buzz"]
=======
  chatMessages: [ buzzes ]
>>>>>>> b8431a48
  chatTriggers:
    - buzzes
<<<<<<< HEAD
    - buzzes.
    - buzzes!
    # Corvax-Localization-Start
    - жужжит!
    - жужжит.
    - жужжит
    - зажужжал
    - зажужжал.
    - зажужжал!
    - зажужжала
    - зажужжала.
    - зажужжала!
    # Corvax-Localization-End
=======
>>>>>>> b8431a48

- type: emote
  id: Weh
  category: Vocal
<<<<<<< HEAD
  chatMessages: [издаёт вех!]
=======
  chatMessages: [ wehs ]
>>>>>>> b8431a48

- type: emote
  id: Chirp
  category: Vocal
<<<<<<< HEAD
  chatMessages: ["chat-emote-msg-chirp"]
=======
  chatMessages: [ chirps ]
>>>>>>> b8431a48
  chatTriggers:
    - chirps
<<<<<<< HEAD
    - chirps.
    - chirps!
    - chirps?
    - chirped
    - chirped.
    - chirped!
    - chirped?
    - chirping
    - chirping.
    - chirping!
    - chirping?
    # Corvax-Localization-Start
    - чирикает
    - чирикает.
    - чирикает!
    # Corvax-Localization-End
=======

# Machine Emotes
- type: emote
  id: Beep
  category: Vocal
  chatMessages: [ beeps ]
  chatTriggers:
    - beeps

- type: emote
  id: Chime
  category: Vocal
  chatMessages: [ chimes ]
  chatTriggers:
    - chimes

- type: emote
  id: Buzz-Two
  category: Vocal
  chatMessages: [ "buzzes twice" ]
  chatTriggers:
    - buzzes twice

- type: emote
  id: Ping
  category: Vocal
  chatMessages: [ pings ]
  chatTriggers:
    - pings
>>>>>>> b8431a48
<|MERGE_RESOLUTION|>--- conflicted
+++ resolved
@@ -2,17 +2,12 @@
 - type: emote
   id: Scream
   category: Vocal
-<<<<<<< HEAD
   chatMessages: ["chat-emote-msg-scream"]
-=======
-  chatMessages: [ screams ]
->>>>>>> b8431a48
   chatTriggers:
     - screams
     - shrieks
     - screeches
     - yells
-<<<<<<< HEAD
     - yells.
     - yells!
     - yelled
@@ -28,23 +23,16 @@
     - визжит.
     - визжит!
     # Corvax-Localization-End
-=======
->>>>>>> b8431a48
 
 - type: emote
   id: Laugh
   category: Vocal
-<<<<<<< HEAD
   chatMessages: ["chat-emote-msg-laugh"]
-=======
-  chatMessages: [ laughs ]
->>>>>>> b8431a48
   chatTriggers:
     - laughs
     - chuckles
     - giggles
     - chortles
-<<<<<<< HEAD
     - chortles.
     - chortles!
     - chortling
@@ -67,13 +55,10 @@
     - хихикнула
     - ржёт
     # Corvax-Localization-End
-=======
->>>>>>> b8431a48
 
 - type: emote
   id: Honk
   category: Vocal
-<<<<<<< HEAD
   chatMessages: ["chat-emote-msg-honk"]
   chatTriggers:
     # Corvax-Localization-Start
@@ -81,23 +66,13 @@
     - хонк.
     - хонк!
     # Corvax-Localization-End
-=======
-  chatMessages: [ honks ]
-  chatTriggers:
-    - honks
->>>>>>> b8431a48
 
 - type: emote
   id: Sigh
   category: Vocal
-<<<<<<< HEAD
   chatMessages: ["chat-emote-msg-sigh"]
-=======
-  chatMessages: [ sighs ]
->>>>>>> b8431a48
   chatTriggers:
     - sighs
-<<<<<<< HEAD
     - sighed
     - sigh.
     - sighs.
@@ -110,20 +85,13 @@
     - вздохнул.
     - вздохнула.
     # Corvax-Localization-End
-=======
->>>>>>> b8431a48
 
 - type: emote
   id: Whistle
   category: Vocal
-<<<<<<< HEAD
   chatMessages: ["chat-emote-msg-whistle"]
-=======
-  chatMessages: [ whistles ]
->>>>>>> b8431a48
   chatTriggers:
     - whistles
-<<<<<<< HEAD
     - whistles.
     - whistles!
     - whistleblowing
@@ -137,21 +105,14 @@
     - свистнул.
     - свистнул!
     # Corvax-Localization-End
-=======
->>>>>>> b8431a48
 
 - type: emote
   id: Crying
   category: Vocal
-<<<<<<< HEAD
   chatMessages: ["chat-emote-msg-crying"]
-=======
-  chatMessages: [ cries ]
->>>>>>> b8431a48
   chatTriggers:
     - cries
     - sobs
-<<<<<<< HEAD
     - sobs.
     - sobs!
     - sobbing
@@ -165,20 +126,13 @@
     - рыдает.
     - рыдает!
     # Corvax-Localization-End
-=======
->>>>>>> b8431a48
 
 - type: emote
   id: Squish
   category: Vocal
-<<<<<<< HEAD
   chatMessages: ["chat-emote-msg-squish"]
-=======
-  chatMessages: [ squishes ]
->>>>>>> b8431a48
   chatTriggers:
     - squishes
-<<<<<<< HEAD
     - squishes.
     - squishes!
     # Corvax-Localization-Start
@@ -186,20 +140,13 @@
     - хлюпает.
     - хлюпает!
     # Corvax-Localization-End
-=======
->>>>>>> b8431a48
 
 - type: emote
   id: Chitter
   category: Vocal
-<<<<<<< HEAD
   chatMessages: ["chat-emote-msg-chitter"]
-=======
-  chatMessages: [ chitters ]
->>>>>>> b8431a48
   chatTriggers:
    - chitters
-<<<<<<< HEAD
    - chitters.
    - chitters!
    - chittered
@@ -210,20 +157,13 @@
    - стрекочет.
    - стрекочет!
    # Corvax-Localization-End
-=======
->>>>>>> b8431a48
 
 - type: emote
   id: Squeak
   category: Vocal
-<<<<<<< HEAD
   chatMessages: ["chat-emote-msg-squeak"]
-=======
-  chatMessages: [ squeaks ]
->>>>>>> b8431a48
   chatTriggers:
    - squeaks
-<<<<<<< HEAD
    - squeaks.
    - squeaks!
    - squeaked
@@ -234,20 +174,13 @@
    - пищит.
    - пищит!
    # Corvax-Localization-End
-=======
->>>>>>> b8431a48
 
 - type: emote
   id: Click
   category: Vocal
-<<<<<<< HEAD
   chatMessages: ["chat-emote-msg-click"]
-=======
-  chatMessages: [ clicks ]
->>>>>>> b8431a48
   chatTriggers:
    - clicks
-<<<<<<< HEAD
    - clicks.
    - clicks!
    - clicks?
@@ -267,21 +200,14 @@
    - клацает.
    - клацает!
    # Corvax-Localization-End
-=======
->>>>>>> b8431a48
 
 # hand emotes
 - type: emote
   id: Clap
   category: Hands
-<<<<<<< HEAD
   chatMessages: ["chat-emote-msg-clap"]
-=======
-  chatMessages: [ claps ]
->>>>>>> b8431a48
   chatTriggers:
     - claps
-<<<<<<< HEAD
     - claps.
     - claps!
     - clapping
@@ -301,24 +227,19 @@
     - апплодирует.
     - апплодирует!
     # Corvax-Localization-End
-=======
->>>>>>> b8431a48
 
 - type: emote
   id: Snap
   category: Hands
-<<<<<<< HEAD
   chatMessages: ["chat-emote-msg-snap"] # snaps <{THEIR($ent)}> fingers?
-=======
-  chatMessages: [ snaps ] # snaps <{THEIR($ent)}> fingers?
->>>>>>> b8431a48
   chatTriggers:
     - snaps
     - snaps fingers
     - snaps his fingers
     - snaps her fingers
     - snaps their fingers
-<<<<<<< HEAD
+    - snaps its fingers
+    - snaps its' fingers
     - snaps their fingers.
     - snaps their fingers!
     - snapping fingers
@@ -345,22 +266,13 @@
     - щёлкнул пальцами
     - щёлкнула пальцами
     # Corvax-Localization-End
-=======
-    - snaps its fingers
-    - snaps its' fingers
->>>>>>> b8431a48
 
 - type: emote
   id: Salute
   category: Hands
-<<<<<<< HEAD
   chatMessages: ["chat-emote-msg-salute"]
-=======
-  chatMessages: [ salutes ]
->>>>>>> b8431a48
   chatTriggers:
     - salutes
-<<<<<<< HEAD
     - salutes.
     - salutes!
     # Corvax-Localization-Start
@@ -377,8 +289,6 @@
     - отдала честь.
     - отдала честь!
     # Corvax-Localization-End
-=======
->>>>>>> b8431a48
 
 - type: emote
   id: DefaultDeathgasp
@@ -392,14 +302,9 @@
 - type: emote
   id: Buzz
   category: Vocal
-<<<<<<< HEAD
   chatMessages: ["chat-emote-msg-buzz"]
-=======
-  chatMessages: [ buzzes ]
->>>>>>> b8431a48
   chatTriggers:
     - buzzes
-<<<<<<< HEAD
     - buzzes.
     - buzzes!
     # Corvax-Localization-Start
@@ -413,29 +318,18 @@
     - зажужжала.
     - зажужжала!
     # Corvax-Localization-End
-=======
->>>>>>> b8431a48
 
 - type: emote
   id: Weh
   category: Vocal
-<<<<<<< HEAD
   chatMessages: [издаёт вех!]
-=======
-  chatMessages: [ wehs ]
->>>>>>> b8431a48
 
 - type: emote
   id: Chirp
   category: Vocal
-<<<<<<< HEAD
   chatMessages: ["chat-emote-msg-chirp"]
-=======
-  chatMessages: [ chirps ]
->>>>>>> b8431a48
   chatTriggers:
     - chirps
-<<<<<<< HEAD
     - chirps.
     - chirps!
     - chirps?
@@ -452,7 +346,6 @@
     - чирикает.
     - чирикает!
     # Corvax-Localization-End
-=======
 
 # Machine Emotes
 - type: emote
@@ -481,5 +374,4 @@
   category: Vocal
   chatMessages: [ pings ]
   chatTriggers:
-    - pings
->>>>>>> b8431a48
+    - pings