--- conflicted
+++ resolved
@@ -304,15 +304,6 @@
   chatMessages: ["chat-emote-msg-deathgasp-silicon"]
   chatTriggers:
   - sdeathgasp
-<<<<<<< HEAD
-
-- type: emote
-  id: SiliconDeathgasp
-  chatMessages: ["chat-emote-msg-deathgasp-silicon"]
-  chatTriggers:
-  - sdeathgasp
-=======
->>>>>>> 25ade07d
 
 - type: emote
   id: Buzz
