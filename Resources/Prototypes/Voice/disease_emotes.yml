--- conflicted
+++ resolved
@@ -1,21 +1,12 @@
 - type: emote
   id: Sneeze
   category: Vocal
-<<<<<<< HEAD
   chatMessages: ["chat-emote-msg-sneeze"]
-    
+
 - type: emote
   id: Cough
   category: Vocal
   chatMessages: ["chat-emote-msg-cough"]
-=======
-  chatMessages: [ sneezes ]
-
-- type: emote
-  id: Cough
-  category: Vocal
-  chatMessages: [ coughs ]
->>>>>>> b8431a48
   chatTriggers:
     - coughs
     # Corvax-Localization-Start
@@ -26,47 +17,27 @@
 - type: emote
   id: CatMeow
   category: Vocal
-<<<<<<< HEAD
   chatMessages: ["chat-emote-msg-catmeow"]
-=======
-  chatMessages: [ meows ]
->>>>>>> b8431a48
 
 - type: emote
   id: CatHisses
   category: Vocal
-<<<<<<< HEAD
   chatMessages: ["chat-emote-msg-cathisses"]
-=======
-  chatMessages: [ hisses ]
->>>>>>> b8431a48
 
 - type: emote
   id: MonkeyScreeches
   category: Vocal
-<<<<<<< HEAD
   chatMessages: ["chat-emote-msg-monkeyscreeches"]
-=======
-  chatMessages: [ screeches ]
->>>>>>> b8431a48
 
 - type: emote
   id: RobotBeep
   category: Vocal
-<<<<<<< HEAD
   chatMessages: ["chat-emote-msg-beep"]
-=======
-  chatMessages: [ beeps ]
->>>>>>> b8431a48
 
 - type: emote
   id: Yawn
   category: Vocal
-<<<<<<< HEAD
   chatMessages: ["chat-emote-msg-yawn"]
-=======
-  chatMessages: [ yawns ]
->>>>>>> b8431a48
   chatTriggers:
     - yawns
     # Corvax-Localization-Start
@@ -77,8 +48,4 @@
 - type: emote
   id: Snore
   category: Vocal
-<<<<<<< HEAD
-  chatMessages: ["chat-emote-msg-snore"]
-=======
-  chatMessages: [ snores ]
->>>>>>> b8431a48
+  chatMessages: ["chat-emote-msg-snore"]