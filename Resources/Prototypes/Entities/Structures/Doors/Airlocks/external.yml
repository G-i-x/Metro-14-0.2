--- conflicted
+++ resolved
@@ -17,13 +17,4 @@
   - type: Appearance
     visuals:
     - type: AirlockVisualizer
-<<<<<<< HEAD
-      open_sound: 
-        path: /Audio/Machines/airlock_ext_open.ogg
-      close_sound:
-        path: /Audio/Machines/airlock_ext_close.ogg
-      deny_sound:
-        path: /Audio/Machines/airlock_deny.ogg
-=======
->>>>>>> 9f64592a
     - type: WiresVisualizer