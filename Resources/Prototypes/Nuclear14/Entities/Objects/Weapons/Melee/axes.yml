- type: entity
  name: hatchet
  parent: BaseItem
  id: N14Hatchet
  description: A tool that is just as useful as a weapon. Used for chopping things.
  components:
  - type: Tag
    tags:
    - BotanyHatchet
    - Axe
  - type: Sharp
  - type: Sprite
    sprite: Nuclear14/Objects/Weapons/Melee/hatchet.rsi
    state: icon
    netsync: false
  - type: UseDelay
  - type: EmbeddableProjectile
    sound: /Audio/Weapons/star_hit.ogg
  - type: DamageOtherOnHit
    damage:
      types:
        Slash: 13
        Piercing: 7
  - type: MeleeWeapon
    damage:
      types:
        Slash: 10
        Piercing: 5
  - type: Item
    sprite: Nuclear14/Objects/Weapons/Melee/hatchet.rsi
    size: Normal

- type: entity
  name: tribal hatchet
  parent: N14Hatchet
  id: N14TribalHatchet
  description: A tool that is just as useful as a weapon. Used for chopping things.
  components:
  - type: Sprite
    sprite: Nuclear14/Objects/Weapons/Melee/tribalhatchet.rsi
    state: icon
<<<<<<< HEAD
  - type: Item
    sprite: Nuclear14/Objects/Weapons/Melee/tribalhatchet.rsi
    
=======
    netsync: false
  - type: UseDelay
  - type: EmbeddableProjectile
    sound: /Audio/Weapons/star_hit.ogg
  - type: DamageOtherOnHit
    damage:
      types:
        Slash: 15
        Piercing: 7
  - type: MeleeWeapon
    damage:
      types:
        Slash: 12
        Piercing: 5
  - type: Item
    sprite: Nuclear14/Objects/Weapons/Melee/tribalhatchet.rsi
    size: Normal

>>>>>>> c1b6d797
- type: entity
  name: axe
  parent: BaseItem
  id: N14BaseAxe
  description: A heavy wood axe, classic tool and weapon.
  components:
  - type: Tag
    tags:
    - FireAxe
  - type: Sharp
  - type: Sprite
    sprite: Nuclear14/Objects/Weapons/Melee/axe.rsi
    state: icon
  - type: MeleeWeapon
    attackRate: 0.75
    damage:
      types:
        # axes are kinda like sharp hammers, you know?
        Blunt: 5
        Slash: 5
  - type: Wieldable
  - type: IncreaseDamageOnWield
    damage:
      types:
        Blunt: 2
        Slash: 18
  - type: Clothing
    sprite: Nuclear14/Objects/Weapons/Melee/axe.rsi
    quickEquip: false
    slots:
    - back
  - type: Item
    sprite: Nuclear14/Objects/Weapons/Melee/axe.rsi
    size: Huge
    
- type: entity
  name: fireaxe
  parent: N14BaseAxe
  id: N14FireAxe
  description: Truly, the weapon of a madman. Who would think to fight fire with an axe?
  components:
  - type: Sprite
    sprite: Nuclear14/Objects/Weapons/Melee/fireaxe.rsi
    state: icon
  - type: Clothing
    sprite: Nuclear14/Objects/Weapons/Melee/fireaxe.rsi
    quickEquip: false
    slots:
    - back
  - type: Tool
    qualities:
      - Prying
  - type: ToolTileCompatible
  - type: Prying<|MERGE_RESOLUTION|>--- conflicted
+++ resolved
@@ -39,30 +39,9 @@
   - type: Sprite
     sprite: Nuclear14/Objects/Weapons/Melee/tribalhatchet.rsi
     state: icon
-<<<<<<< HEAD
   - type: Item
     sprite: Nuclear14/Objects/Weapons/Melee/tribalhatchet.rsi
     
-=======
-    netsync: false
-  - type: UseDelay
-  - type: EmbeddableProjectile
-    sound: /Audio/Weapons/star_hit.ogg
-  - type: DamageOtherOnHit
-    damage:
-      types:
-        Slash: 15
-        Piercing: 7
-  - type: MeleeWeapon
-    damage:
-      types:
-        Slash: 12
-        Piercing: 5
-  - type: Item
-    sprite: Nuclear14/Objects/Weapons/Melee/tribalhatchet.rsi
-    size: Normal
-
->>>>>>> c1b6d797
 - type: entity
   name: axe
   parent: BaseItem
