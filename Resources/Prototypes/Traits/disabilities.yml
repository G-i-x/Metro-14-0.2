--- conflicted
+++ resolved
@@ -48,15 +48,7 @@
 - type: trait
   id: Muted
   category: Speech
-<<<<<<< HEAD
-<<<<<<< HEAD
-  points: 0
-=======
   points: 4
->>>>>>> private/UpOctober
-=======
-  points: 4
->>>>>>> 25ade07d
   requirements:
     - !type:CharacterJobRequirement
       inverted: true
