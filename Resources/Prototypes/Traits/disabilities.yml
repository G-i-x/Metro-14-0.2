# - type: trait
  # id: Blindness
  # category: Visual
  # points: 10
  # requirements:
    # - !type:CharacterJobRequirement
      # inverted: true
      # jobs:
        # - Borg
        # - MedicalBorg
    # - !type:CharacterTraitRequirement
      # inverted: true
      # traits:
        # - Photophobia
        # - Nearsighted
        # - CyberEyes
  # functions:
    # - !type:TraitAddComponent
      # components:
        # - type: PermanentBlindness

# - type: trait
  # id: Nearsighted
  # category: Visual
  # points: 1
  # requirements:
    # - !type:CharacterJobRequirement
      # inverted: true
      # jobs:
        # - Borg
        # - MedicalBorg
    # - !type:CharacterTraitRequirement
      # inverted: true
      # traits:
        # - Blindness
        # - CyberEyes
  # functions:
    # - !type:TraitAddComponent
      # components:
        # - type: PermanentBlindness
          # blindness: 4

# - type: trait
  # id: Narcolepsy
  # category: Mental
  # points: 2
  # requirements:
    # - !type:CharacterJobRequirement
      # inverted: true
      # jobs:
        # - Borg
        # - MedicalBorg
    # - !type:CharacterSpeciesRequirement
      # inverted: true
      # species:
        # - IPC
  # functions:
    # - !type:TraitAddComponent
      # components:
      # - type: Narcolepsy
        # timeBetweenIncidents: 300, 600
        # durationOfIncident: 10, 30

# - type: trait
  # id: Pacifist
  # category: Mental
  # points: 6
  # functions:
    # - !type:TraitAddComponent
      # components:
        # - type: Pacified

<<<<<<< HEAD
- type: trait
  id: Muted
  category: Speech
  points: 4
  requirements:
    - !type:CharacterJobRequirement
      inverted: true
      jobs:
        - Borg
        - MedicalBorg
  components:
    - type: Muted
=======
# - type: trait
  # id: Paracusia
  # category: Auditory
  # points: 2
  # functions:
    # - !type:TraitAddComponent
      # components:
        # - type: Paracusia
          # minTimeBetweenIncidents: 0.1
          # maxTimeBetweenIncidents: 300
          # maxSoundDistance: 7
          # sounds:
            # collection: Paracusia
>>>>>>> 4f81ea91

# - type: trait
  # id: Muted
  # category: Mental
  # points: 4
  # requirements:
    # - !type:CharacterJobRequirement
      # inverted: true
      # jobs:
        # - Borg
        # - MedicalBorg
        # - Mime
  # functions:
    # - !type:TraitAddComponent
      # components:
        # - type: Muted

# - type: trait
  # id: Uncloneable
  # category: Physical
  # points: 1
  # requirements:
    # - !type:CharacterJobRequirement
      # inverted: true
      # jobs:
        # - Borg
        # - MedicalBorg
  # functions:
    # - !type:TraitAddComponent
      # components:
        # - type: Uncloneable

# - type: trait
  # id: FrontalLisp
  # category: TraitsSpeechAccents
  # requirements:
    # - !type:CharacterJobRequirement
      # inverted: true
      # jobs:
        # - Borg
        # - MedicalBorg
    # - !type:CharacterSpeciesRequirement
      # inverted: true
      # species:
        # - IPC
    # - !type:CharacterItemGroupRequirement
      # group: TraitsAccents
  # functions:
    # - !type:TraitAddComponent
      # components:
        # - type: FrontalLisp

# - type: trait
  # id: Snoring
  # category: Auditory
  # requirements:
    # - !type:CharacterJobRequirement
      # inverted: true
      # jobs:
        # - Borg
        # - MedicalBorg
    # - !type:CharacterSpeciesRequirement
      # inverted: true
      # species:
        # - IPC
  # functions:
    # - !type:TraitAddComponent
      # components:
        # - type: Snoring

# - type: trait
  # id: BadKnees
  # category: Physical
  # points: 3
  # requirements:
    # - !type:CharacterTraitRequirement
      # inverted: true
      # traits:
        # - ParkourTraining
    # - !type:CharacterSpeciesRequirement
      # inverted: true
      # species:
        # - Diona
  # functions:
    # - !type:TraitAddComponent
      # components:
        # - type: ClimbDelayModifier
          # climbDelayMultiplier: 1.5
        # - type: SlippableModifier
          # paralyzeTimeMultiplier: 1.4
        # - type: SpeedModifiedByContactModifier
          # walkModifierEffectiveness: 1.35
          # sprintModifierEffectiveness: 1.35

# - type: trait
  # id: Sluggish
  # category: Physical
  # points: 3
  # requirements:
    # - !type:CharacterTraitRequirement
      # inverted: true
      # traits:
        # - ParkourTraining
        # - SnailPaced
    # - !type:CharacterSpeciesRequirement
      # inverted: true
      # species:
        # - Diona
  # functions:
    # - !type:TraitAddComponent
      # components:
        # - type: TraitSpeedModifier
          # sprintModifier: 0.84
          # walkModifier: 0.84
          # requiredTriggeredSpeedModifier: 0.84

# - type: trait
  # id: SnailPaced
  # category: Physical
  # points: 5
  # requirements:
    # - !type:CharacterTraitRequirement
      # inverted: true
      # traits:
        # - ParkourTraining
        # - Sluggish
    # - !type:CharacterSpeciesRequirement
      # inverted: true
      # species:
        # - Diona
  # functions:
    # - !type:TraitAddComponent
      # components:
        # - type: TraitSpeedModifier
          # sprintModifier: 0.68
          # walkModifier: 0.68
          # requiredTriggeredSpeedModifier: 0.68 # Still slip against normal slips with the new sprint speed

# - type: trait
  # id: BloodDeficiency
  # category: Physical
  # points: 5
  # requirements:
    # - !type:CharacterJobRequirement
      # inverted: true
      # jobs:
        # - Borg
        # - MedicalBorg
    # - !type:CharacterSpeciesRequirement
      # inverted: true
      # species:
        # - IPC
        # - Lamia
        # - Plasmaman
  # functions:
    # - !type:TraitAddComponent
      # components:
        # - type: BloodDeficiency # By default, start taking bloodloss damage at around ~21.4 minutes,
          # bloodLossPercentage: 0.0002333333  # then become crit ~10 minutes

# - type: trait
  # id: Hemophilia
  # category: Physical
  # points: 2
  # requirements:
    # - !type:CharacterJobRequirement
      # inverted: true
      # jobs:
        # - Borg
        # - MedicalBorg
    # - !type:CharacterSpeciesRequirement
      # inverted: true
      # species:
        # - IPC
        # - Lamia
        # - Plasmaman
  # functions:
    # - !type:TraitAddComponent
      # components:
        # - type: Hemophilia
          # bleedReductionModifier: 0.5
          # damageModifiers:
            # coefficients:
              # Blunt: 1.1

# - type: trait
  # id: Photophobia
  # category: Visual
  # points: 1
  # requirements:
    # - !type:CharacterSpeciesRequirement
      # inverted: true
      # species:
        # - Vulpkanin # This trait functions exactly as-is for the Vulpkanin trait.
        # - Shadowkin
    # - !type:CharacterTraitRequirement
      # inverted: true
      # traits:
        # - Blindness
        # - CyberEyes
  # functions:
    # - !type:TraitReplaceComponent
      # components:
        # - type: Flashable
          # eyeDamageChance: 0.3
          # eyeDamage: 1
          # durationMultiplier: 1.5

# - type: trait
  # id: Clumsy
  # category: Physical
  # points: 1
  # requirements:
    # - !type:CharacterJobRequirement
      # inverted: true
      # jobs:
        # - Clown # This trait functions exactly as is for the Clown's trait.
    # - !type:CharacterDepartmentRequirement
      # inverted: true
      # departments:
        # - Command # Because I know for a fact people will play Captain and grief with their inability to fight back.
        # - Security # Because I know for a fact people will play Security and grief with their inability to use guns.
  # functions:
    # - !type:TraitAddComponent
      # components:
        # - type: Clumsy
          # gunShootFailDamage:
            # types:
              # Blunt: 5
              # Piercing: 4
            # groups:
              # Burn: 3<|MERGE_RESOLUTION|>--- conflicted
+++ resolved
@@ -1,80 +1,54 @@
-# - type: trait
-  # id: Blindness
-  # category: Visual
-  # points: 10
-  # requirements:
-    # - !type:CharacterJobRequirement
-      # inverted: true
-      # jobs:
-        # - Borg
-        # - MedicalBorg
-    # - !type:CharacterTraitRequirement
-      # inverted: true
-      # traits:
-        # - Photophobia
-        # - Nearsighted
-        # - CyberEyes
-  # functions:
-    # - !type:TraitAddComponent
-      # components:
-        # - type: PermanentBlindness
+- type: trait
+  id: Blindness
+  category: Visual
+  points: 6
+  requirements:
+    - !type:CharacterJobRequirement
+      inverted: true
+      jobs:
+        - Borg
+        - MedicalBorg
+  components:
+    - type: PermanentBlindness
 
-# - type: trait
-  # id: Nearsighted
-  # category: Visual
-  # points: 1
-  # requirements:
-    # - !type:CharacterJobRequirement
-      # inverted: true
-      # jobs:
-        # - Borg
-        # - MedicalBorg
-    # - !type:CharacterTraitRequirement
-      # inverted: true
-      # traits:
-        # - Blindness
-        # - CyberEyes
-  # functions:
-    # - !type:TraitAddComponent
-      # components:
-        # - type: PermanentBlindness
-          # blindness: 4
+- type: trait
+  id: Narcolepsy
+  category: Mental
+  points: 2
+  requirements:
+    - !type:CharacterJobRequirement
+      inverted: true
+      jobs:
+        - Borg
+        - MedicalBorg
+  components:
+    - type: Narcolepsy
+      timeBetweenIncidents: 300, 600
+      durationOfIncident: 10, 30
 
-# - type: trait
-  # id: Narcolepsy
-  # category: Mental
-  # points: 2
-  # requirements:
-    # - !type:CharacterJobRequirement
-      # inverted: true
-      # jobs:
-        # - Borg
-        # - MedicalBorg
-    # - !type:CharacterSpeciesRequirement
-      # inverted: true
-      # species:
-        # - IPC
-  # functions:
-    # - !type:TraitAddComponent
-      # components:
-      # - type: Narcolepsy
-        # timeBetweenIncidents: 300, 600
-        # durationOfIncident: 10, 30
+- type: trait
+  id: Pacifist
+  category: Mental
+  points: 6
+  components:
+    - type: Pacified
 
-# - type: trait
-  # id: Pacifist
-  # category: Mental
-  # points: 6
-  # functions:
-    # - !type:TraitAddComponent
-      # components:
-        # - type: Pacified
+- type: trait
+  id: Paracusia
+  category: Auditory
+  points: 2
+  components:
+    - type: Paracusia
+      minTimeBetweenIncidents: 0.1
+      maxTimeBetweenIncidents: 300
+      maxSoundDistance: 7
+      sounds:
+        collection: Paracusia
 
-<<<<<<< HEAD
 - type: trait
   id: Muted
   category: Speech
-  points: 4
+  points: 0
   requirements:
     - !type:CharacterJobRequirement
       inverted: true
@@ -83,250 +57,133 @@
         - MedicalBorg
   components:
     - type: Muted
-=======
-# - type: trait
-  # id: Paracusia
-  # category: Auditory
-  # points: 2
-  # functions:
-    # - !type:TraitAddComponent
-      # components:
-        # - type: Paracusia
-          # minTimeBetweenIncidents: 0.1
-          # maxTimeBetweenIncidents: 300
-          # maxSoundDistance: 7
-          # sounds:
-            # collection: Paracusia
->>>>>>> 4f81ea91
 
-# - type: trait
-  # id: Muted
-  # category: Mental
-  # points: 4
-  # requirements:
-    # - !type:CharacterJobRequirement
-      # inverted: true
-      # jobs:
-        # - Borg
-        # - MedicalBorg
-        # - Mime
-  # functions:
-    # - !type:TraitAddComponent
-      # components:
-        # - type: Muted
+- type: trait
+  id: Uncloneable
+  category: Physical
+  points: 1
+  requirements:
+    - !type:CharacterJobRequirement
+      inverted: true
+      jobs:
+        - Borg
+        - MedicalBorg
+  components:
+    - type: Uncloneable
 
-# - type: trait
-  # id: Uncloneable
-  # category: Physical
-  # points: 1
-  # requirements:
-    # - !type:CharacterJobRequirement
-      # inverted: true
-      # jobs:
-        # - Borg
-        # - MedicalBorg
-  # functions:
-    # - !type:TraitAddComponent
-      # components:
-        # - type: Uncloneable
+- type: trait
+  id: FrontalLisp
+  category: Speech
+  requirements:
+    - !type:CharacterJobRequirement
+      inverted: true
+      jobs:
+        - Borg
+        - MedicalBorg
+    - !type:CharacterSpeciesRequirement
+      inverted: true
+      species:
+        - IPC
+  components:
+    - type: FrontalLisp
 
-# - type: trait
-  # id: FrontalLisp
-  # category: TraitsSpeechAccents
-  # requirements:
-    # - !type:CharacterJobRequirement
-      # inverted: true
-      # jobs:
-        # - Borg
-        # - MedicalBorg
-    # - !type:CharacterSpeciesRequirement
-      # inverted: true
-      # species:
-        # - IPC
-    # - !type:CharacterItemGroupRequirement
-      # group: TraitsAccents
-  # functions:
-    # - !type:TraitAddComponent
-      # components:
-        # - type: FrontalLisp
+- type: trait
+  id: Snoring
+  category: Auditory
+  requirements:
+    - !type:CharacterJobRequirement
+      inverted: true
+      jobs:
+        - Borg
+        - MedicalBorg
+    - !type:CharacterSpeciesRequirement
+      inverted: true
+      species:
+        - IPC
+  components:
+    - type: Snoring
 
-# - type: trait
-  # id: Snoring
-  # category: Auditory
-  # requirements:
-    # - !type:CharacterJobRequirement
-      # inverted: true
-      # jobs:
-        # - Borg
-        # - MedicalBorg
-    # - !type:CharacterSpeciesRequirement
-      # inverted: true
-      # species:
-        # - IPC
-  # functions:
-    # - !type:TraitAddComponent
-      # components:
-        # - type: Snoring
+- type: trait
+  id: Sluggish
+  category: Physical
+  points: 3
+  requirements:
+    - !type:CharacterTraitRequirement
+      inverted: true
+      traits:
+        - ParkourTraining
+        - SnailPaced
+    - !type:CharacterSpeciesRequirement
+      inverted: true
+      species:
+        - Diona
+  components:
+    - type: TraitSpeedModifier
+      sprintModifier: 0.85
+      walkModifier: 0.85
+    - type: ClimbDelayModifier
+      climbDelayMultiplier: 1.35
+    - type: LayingDownModifier
+      layingDownCooldownMultiplier: 1.2
 
-# - type: trait
-  # id: BadKnees
-  # category: Physical
-  # points: 3
-  # requirements:
-    # - !type:CharacterTraitRequirement
-      # inverted: true
-      # traits:
-        # - ParkourTraining
-    # - !type:CharacterSpeciesRequirement
-      # inverted: true
-      # species:
-        # - Diona
-  # functions:
-    # - !type:TraitAddComponent
-      # components:
-        # - type: ClimbDelayModifier
-          # climbDelayMultiplier: 1.5
-        # - type: SlippableModifier
-          # paralyzeTimeMultiplier: 1.4
-        # - type: SpeedModifiedByContactModifier
-          # walkModifierEffectiveness: 1.35
-          # sprintModifierEffectiveness: 1.35
+- type: trait
+  id: SnailPaced
+  category: Physical
+  points: 5
+  requirements:
+    - !type:CharacterTraitRequirement
+      inverted: true
+      traits:
+        - ParkourTraining
+        - Sluggish
+    - !type:CharacterSpeciesRequirement
+      inverted: true
+      species:
+        - Diona
+  components:
+    - type: TraitSpeedModifier
+      sprintModifier: 0.7
+      walkModifier: 0.7
+    - type: ClimbDelayModifier
+      climbDelayMultiplier: 1.66
+    - type: LayingDownModifier
+      layingDownCooldownMultiplier: 1.6
 
-# - type: trait
-  # id: Sluggish
-  # category: Physical
-  # points: 3
-  # requirements:
-    # - !type:CharacterTraitRequirement
-      # inverted: true
-      # traits:
-        # - ParkourTraining
-        # - SnailPaced
-    # - !type:CharacterSpeciesRequirement
-      # inverted: true
-      # species:
-        # - Diona
-  # functions:
-    # - !type:TraitAddComponent
-      # components:
-        # - type: TraitSpeedModifier
-          # sprintModifier: 0.84
-          # walkModifier: 0.84
-          # requiredTriggeredSpeedModifier: 0.84
+- type: trait
+  id: BloodDeficiency
+  category: Physical
+  points: 5
+  requirements:
+    - !type:CharacterJobRequirement
+      inverted: true
+      jobs:
+        - Borg
+        - MedicalBorg
+    - !type:CharacterSpeciesRequirement
+      inverted: true
+      species:
+        - IPC
+  components:
+    - type: BloodDeficiency              # by default, start taking bloodloss damage at around ~21.4 minutes,
+      bloodLossPercentage: 0.0002333333  # then become crit ~10 minutes
 
-# - type: trait
-  # id: SnailPaced
-  # category: Physical
-  # points: 5
-  # requirements:
-    # - !type:CharacterTraitRequirement
-      # inverted: true
-      # traits:
-        # - ParkourTraining
-        # - Sluggish
-    # - !type:CharacterSpeciesRequirement
-      # inverted: true
-      # species:
-        # - Diona
-  # functions:
-    # - !type:TraitAddComponent
-      # components:
-        # - type: TraitSpeedModifier
-          # sprintModifier: 0.68
-          # walkModifier: 0.68
-          # requiredTriggeredSpeedModifier: 0.68 # Still slip against normal slips with the new sprint speed
-
-# - type: trait
-  # id: BloodDeficiency
-  # category: Physical
-  # points: 5
-  # requirements:
-    # - !type:CharacterJobRequirement
-      # inverted: true
-      # jobs:
-        # - Borg
-        # - MedicalBorg
-    # - !type:CharacterSpeciesRequirement
-      # inverted: true
-      # species:
-        # - IPC
-        # - Lamia
-        # - Plasmaman
-  # functions:
-    # - !type:TraitAddComponent
-      # components:
-        # - type: BloodDeficiency # By default, start taking bloodloss damage at around ~21.4 minutes,
-          # bloodLossPercentage: 0.0002333333  # then become crit ~10 minutes
-
-# - type: trait
-  # id: Hemophilia
-  # category: Physical
-  # points: 2
-  # requirements:
-    # - !type:CharacterJobRequirement
-      # inverted: true
-      # jobs:
-        # - Borg
-        # - MedicalBorg
-    # - !type:CharacterSpeciesRequirement
-      # inverted: true
-      # species:
-        # - IPC
-        # - Lamia
-        # - Plasmaman
-  # functions:
-    # - !type:TraitAddComponent
-      # components:
-        # - type: Hemophilia
-          # bleedReductionModifier: 0.5
-          # damageModifiers:
-            # coefficients:
-              # Blunt: 1.1
-
-# - type: trait
-  # id: Photophobia
-  # category: Visual
-  # points: 1
-  # requirements:
-    # - !type:CharacterSpeciesRequirement
-      # inverted: true
-      # species:
-        # - Vulpkanin # This trait functions exactly as-is for the Vulpkanin trait.
-        # - Shadowkin
-    # - !type:CharacterTraitRequirement
-      # inverted: true
-      # traits:
-        # - Blindness
-        # - CyberEyes
-  # functions:
-    # - !type:TraitReplaceComponent
-      # components:
-        # - type: Flashable
-          # eyeDamageChance: 0.3
-          # eyeDamage: 1
-          # durationMultiplier: 1.5
-
-# - type: trait
-  # id: Clumsy
-  # category: Physical
-  # points: 1
-  # requirements:
-    # - !type:CharacterJobRequirement
-      # inverted: true
-      # jobs:
-        # - Clown # This trait functions exactly as is for the Clown's trait.
-    # - !type:CharacterDepartmentRequirement
-      # inverted: true
-      # departments:
-        # - Command # Because I know for a fact people will play Captain and grief with their inability to fight back.
-        # - Security # Because I know for a fact people will play Security and grief with their inability to use guns.
-  # functions:
-    # - !type:TraitAddComponent
-      # components:
-        # - type: Clumsy
-          # gunShootFailDamage:
-            # types:
-              # Blunt: 5
-              # Piercing: 4
-            # groups:
-              # Burn: 3+- type: trait
+  id: Hemophilia
+  category: Physical
+  points: 2
+  requirements:
+    - !type:CharacterJobRequirement
+      inverted: true
+      jobs:
+        - Borg
+        - MedicalBorg
+    - !type:CharacterSpeciesRequirement
+      inverted: true
+      species:
+        - IPC
+  components:
+    - type: Hemophilia
+      bleedReductionModifier: 0.5
+      damageModifiers:
+        coefficients:
+          Blunt: 1.1