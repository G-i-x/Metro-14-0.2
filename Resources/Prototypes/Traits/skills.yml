--- conflicted
+++ resolved
@@ -241,21 +241,10 @@
     - TelepathyPower
   requirements:
     - !type:CharacterJobRequirement
-<<<<<<< HEAD
-<<<<<<< HEAD
-      jobs:
-        - TribalElder
-=======
-=======
->>>>>>> 25ade07d
       inverted: true
       jobs:
         - ResearchDirector
         - ForensicMantis
-<<<<<<< HEAD
->>>>>>> private/UpOctober
-=======
->>>>>>> 25ade07d
     # - !type:CharacterLogicOrRequirement
       # requirements:
         # - !type:CharacterTraitRequirement
