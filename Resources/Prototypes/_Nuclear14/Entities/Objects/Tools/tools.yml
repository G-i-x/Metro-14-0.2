--- conflicted
+++ resolved
@@ -36,8 +36,6 @@
     attackRate: 2 #open and close that shit on their arm like hell! because you sure aren't doing any damage with this
     soundHit:
       path: "/Audio/Items/wirecutter.ogg"
-<<<<<<< HEAD
-=======
   - type: SurgeryTool
     startSound:
       path: /Audio/_Shitmed/Medical/Surgery/retractor1.ogg
@@ -49,7 +47,6 @@
     speed: 0.6
   - type: Scalpel
     speed: 0.4
->>>>>>> 4f81ea91
   - type: Craftable # Corvax-Change
 
 - type: entity
@@ -76,8 +73,6 @@
         Piercing: 6
     soundHit:
       path: "/Audio/Weapons/bladeslice.ogg"
-<<<<<<< HEAD
-=======
   - type: SurgeryTool
     startSound:
       path: /Audio/_Shitmed/Medical/Surgery/retractor1.ogg
@@ -87,7 +82,6 @@
     speed: 0.4
   - type: Tweezers
     speed: 0.4
->>>>>>> 4f81ea91
   - type: Craftable # Corvax-Change
 
 - type: entity
