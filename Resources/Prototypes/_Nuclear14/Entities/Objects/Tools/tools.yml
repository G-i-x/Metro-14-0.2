--- conflicted
+++ resolved
@@ -95,15 +95,7 @@
   name: shovel
   parent: BaseItem
   id: N14Shovel
-<<<<<<< HEAD
-<<<<<<< HEAD
   description: A hefty tool made to dig up graves or dig out brahmin pens.
-=======
-  description: A hefty tool made too dig graves, or dig out brahmin pens.
->>>>>>> private/UpOctober
-=======
-  description: A hefty tool made too dig graves, or dig out brahmin pens.
->>>>>>> 25ade07d
   components:
   - type: Sprite
     sprite: _Nuclear14/Objects/Weapons/Melee/shovel.rsi
@@ -144,15 +136,7 @@
   name: zappy shovel
   parent: BaseItem
   id: N14ShovelZappy
-<<<<<<< HEAD
-<<<<<<< HEAD
   description: A shovel electrified with a battery and wires to make it more deadly in combat.
-=======
-  description: A shovel electrified with a battery and wires too make it more deadly in combat.
->>>>>>> private/UpOctober
-=======
-  description: A shovel electrified with a battery and wires too make it more deadly in combat.
->>>>>>> 25ade07d
   components:
   - type: Sprite
     sprite: _Nuclear14/Objects/Weapons/Melee/shovel_zappy.rsi
