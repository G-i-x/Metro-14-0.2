- type: entity
  parent: BaseWeaponSubMachineGun
  id: N14WeaponSMGBase
  abstract: true
  components:
  - type: Wieldable
  - type: MagazineVisuals
    magState: mag
    steps: 1
    zeroVisible: true
  - type: Appearance
  - type: FollowDistance
    backStrength: 6
<<<<<<< HEAD
=======
  - type: StaticPrice
    price: 100
>>>>>>> 4f81ea91
  - type: Craftable

- type: entity
  name: 10mm SMG
  parent: N14WeaponSMGBase
  id: N14WeaponSMG10mm
  description: Fully automatic submachine gun chambered in 10mm. # TODO: Need to create projectiles, magazines and boxes for 10mm.
  components:
  - type: Clothing
    sprite: _Nuclear14/Objects/Weapons/Guns/SMGs/10mmSMG.rsi
    quickEquip: false
    slots:
    - Back
    - suitStorage
  - type: Sprite
    sprite: _Nuclear14/Objects/Weapons/Guns/SMGs/10mmSMG.rsi
    layers:
    - state: base
      map: ["enum.GunVisualLayers.Base"]
    - state: mag-0
      map: ["enum.GunVisualLayers.Mag"]
  - type: Gun
    fireRate: 8
    soundGunshot:
      collection: N14Pistol10mmGunshot
    selectedMode: Fullauto
    availableModes:
    - Fullauto
    minAngle: 8
    maxAngle: 28
    angleIncrease: 6
    angleDecay: 16
  - type: ChamberMagazineAmmoProvider
    soundRack:
      path: /Audio/_Nuclear14/Weapons/Effects/Reload/SMGs/smg_cock.ogg
  - type: GunWieldBonus
    minAngle: -7
    maxAngle: -15
  - type: ItemSlots
    slots:
      gun_magazine:
        name: Magazine
        startingItem: N14MagazineSMG10mm
        insertSound: /Audio/_Nuclear14/Weapons/Effects/Reload/SMGs/smg_magin.ogg
        ejectSound: /Audio/_Nuclear14/Weapons/Effects/Reload/SMGs/smg_magout.ogg
        whitelist:
          tags:
            - N14MagazineSMG10mm
      gun_chamber:
        name: Chamber
        startingItem: N14CartridgePistol10
        priority: 1
        whitelist:
          tags:
            - N14CartridgePistol10
  - type: StaticPrice
    price: 75

- type: entity
  name: 12.7mm SMG
  parent: N14WeaponSMGBase
  id: N14WeaponSMG12mm
  description: A heavy submachine gun chambered in 12mm. # TODO: Need to create projectiles, magazines and boxes for 12mm.
  components:
  - type: Clothing
    sprite: _Nuclear14/Objects/Weapons/Guns/SMGs/12mmSMG.rsi
    quickEquip: false
    slots:
    - Back
    - suitStorage
  - type: Sprite
    sprite: _Nuclear14/Objects/Weapons/Guns/SMGs/12mmSMG.rsi
    layers:
      - state: base
        map: ["enum.GunVisualLayers.Base"]
      - state: mag-0
        map: ["enum.GunVisualLayers.Mag"]
  - type: Gun
    fireRate: 6
    soundGunshot:
      collection: N14Pistol12mmGunshot
    selectedMode: FullAuto
    availableModes:
    - FullAuto
    minAngle: 12
    maxAngle: 32
    angleIncrease: 4
    angleDecay: 16
  - type: ChamberMagazineAmmoProvider
    soundRack:
      path: /Audio/_Nuclear14/Weapons/Effects/Reload/SMGs/smg_cock.ogg
  - type: GunWieldBonus
    minAngle: -11
    maxAngle: -23
  - type: ItemSlots
    slots:
      gun_magazine:
        name: Magazine
        startingItem: N14MagazineSMG12mm
        insertSound: /Audio/_Nuclear14/Weapons/Effects/Reload/SMGs/smg_magin.ogg
        ejectSound: /Audio/_Nuclear14/Weapons/Effects/Reload/SMGs/smg_magout.ogg
        priority: 2
        whitelist:
          tags:
            - N14MagazineSMG12mm
      gun_chamber:
        name: Chamber
        startingItem: N14CartridgePistol127
        priority: 1
        whitelist:
          tags:
            - N14CartridgePistol127
<<<<<<< HEAD
=======
  - type: StaticPrice
    price: 100

>>>>>>> 4f81ea91

- type: entity
  name: 12.7mm pipe SMG
  parent: N14WeaponSMGBase
  id: N14WeaponSMG12mmPipe
  description: a rickeyu makeshift 12mm submachine gun, looks like it is going to fall apart the second it shoots.
  components:
  - type: Clothing
    sprite: _Nuclear14/Objects/Weapons/Guns/SMGs/12mmPIPE.rsi
    quickEquip: false
    slots:
    - Back
    - suitStorage
  - type: Sprite
    sprite: _Nuclear14/Objects/Weapons/Guns/SMGs/12mmPIPE.rsi
    layers:
    - state: base
      map: ["enum.GunVisualLayers.Base"]
    - state: mag-0
      map: ["enum.GunVisualLayers.Mag"]
  - type: Gun
    fireRate: 4
    soundGunshot:
      collection: N14Pistol12mmGunshot
    selectedMode: Fullauto
    availableModes:
    - Fullauto
    minAngle: 12
    maxAngle: 38
    angleIncrease: 4
    angleDecay: 16
  - type: ChamberMagazineAmmoProvider
    soundRack:
      path: /Audio/_Nuclear14/Weapons/Effects/Reload/SMGs/smg_cock.ogg
  - type: GunWieldBonus
    minAngle: -7
    maxAngle: -15
  - type: ItemSlots
    slots:
      gun_magazine:
        name: Magazine
        startingItem: N14MagazineSMG12mm
        insertSound: /Audio/_Nuclear14/Weapons/Effects/Reload/SMGs/smg_magin.ogg
        ejectSound: /Audio/_Nuclear14/Weapons/Effects/Reload/SMGs/smg_magout.ogg
        priority: 2
        whitelist:
          tags:
            - N14MagazineSMG12mm
      gun_chamber:
        name: Chamber
        startingItem: N14CartridgePistol127
        priority: 1
        whitelist:
          tags:
            - N14CartridgePistol127
<<<<<<< HEAD
=======
  - type: StaticPrice
    price: 10

>>>>>>> 4f81ea91

- type: entity
  parent: N14WeaponSMG12mmPipe
  id: N14WeaponSMG12mmPipeEmpty
  suffix: Empty
  components:
  - type: ItemSlots
    slots:
      gun_magazine:
        name: Magazine
        insertSound: /Audio/_Nuclear14/Weapons/Effects/Reload/SMGs/smg_magin.ogg
        ejectSound: /Audio/_Nuclear14/Weapons/Effects/Reload/SMGs/smg_magout.ogg
        priority: 2
        whitelist:
          tags:
            - N14MagazineSMG12mm
      gun_chamber:
        name: Chamber
        priority: 1
        whitelist:
          tags:
            - N14CartridgePistol127
  - type: Construction
    graph: N14WeaponSMG12mmPipeEmpty
    node: start

- type: entity
  name: 10mm pipe SMG
  parent: N14WeaponSMGBase
  id: N14WeaponSMG10mmPipe
  description: A makeshift 10mm SMG, if you shake it you can hear the loose parts rattling inside of the gun.
  components:
  - type: Clothing
    sprite: _Nuclear14/Objects/Weapons/Guns/SMGs/10mmPIPE.rsi
    quickEquip: false
    slots:
    - Back
    - suitStorage
  - type: Sprite
    sprite: _Nuclear14/Objects/Weapons/Guns/SMGs/10mmPIPE.rsi
    layers:
    - state: base
      map: ["enum.GunVisualLayers.Base"]
    - state: mag-0
      map: ["enum.GunVisualLayers.Mag"]
  - type: Gun
    fireRate: 6
    soundGunshot:
      collection: N14Pistol10mmGunshot
    selectedMode: Fullauto
    availableModes:
    - Fullauto
    minAngle: 8
    maxAngle: 38
    angleIncrease: 4
    angleDecay: 16
  - type: ChamberMagazineAmmoProvider
    soundRack:
      path: /Audio/_Nuclear14/Weapons/Effects/Reload/SMGs/smg_cock.ogg
  - type: GunWieldBonus
    minAngle: -7
    maxAngle: -15
  - type: ItemSlots
    slots:
      gun_magazine:
        name: Magazine
        startingItem: N14MagazineSMG10mm
        insertSound: /Audio/_Nuclear14/Weapons/Effects/Reload/SMGs/smg_magin.ogg
        ejectSound: /Audio/_Nuclear14/Weapons/Effects/Reload/SMGs/smg_magout.ogg
        whitelist:
          tags:
            - N14MagazineSMG10mm
      gun_chamber:
        name: Chamber
        startingItem: N14CartridgePistol10
        priority: 1
        whitelist:
          tags:
            - N14CartridgePistol10
<<<<<<< HEAD
=======
  - type: StaticPrice
    price: 10

>>>>>>> 4f81ea91

- type: entity
  parent: N14WeaponSMG10mmPipe
  id: N14WeaponSMG10mmPipeEmpty
  suffix: Empty
  components:
  - type: ItemSlots
    slots:
      gun_magazine:
        name: Magazine
        insertSound: /Audio/_Nuclear14/Weapons/Effects/Reload/SMGs/smg_magin.ogg
        ejectSound: /Audio/_Nuclear14/Weapons/Effects/Reload/SMGs/smg_magout.ogg
        whitelist:
          tags:
            - N14MagazineSMG10mm
      gun_chamber:
        name: Chamber
        priority: 1
        whitelist:
          tags:
            - N14CartridgePistol10
  - type: Construction
    graph: N14WeaponSMG10mmPipeEmpty
    node: start

- type: entity
  name: advanced 12.7mm SMG
  parent: N14WeaponSMGBase
  id: N14WeaponSMG12mmAdvanced
  description: A bulky submachine gun with a top-fed magazine system, it uses 12mm ammo.
  components:
  - type: Clothing
    sprite: _Nuclear14/Objects/Weapons/Guns/SMGs/advance12mm.rsi
    quickEquip: false
    slots:
    - Back
    - suitStorage
  - type: Sprite
    sprite: _Nuclear14/Objects/Weapons/Guns/SMGs/advance12mm.rsi
    layers:
      - state: base
        map: ["enum.GunVisualLayers.Base"]
      - state: mag-0
        map: ["enum.GunVisualLayers.Mag"]
  - type: Gun
    fireRate: 7
    soundGunshot:
      collection: N14Pistol12mmGunshot
    selectedMode: FullAuto
    availableModes:
    - FullAuto
    minAngle: 16
    maxAngle: 24
    angleIncrease: 4
    angleDecay: 16
  - type: ChamberMagazineAmmoProvider
    soundRack:
      path: /Audio/_Nuclear14/Weapons/Effects/Reload/SMGs/smg_cock.ogg
  - type: GunWieldBonus
    minAngle: -15
    maxAngle: -29
  - type: ItemSlots
    slots:
      gun_magazine:
        name: Magazine
        startingItem: N14TopMagazineSMG12mm
        insertSound: /Audio/_Nuclear14/Weapons/Effects/Reload/SMGs/smg_magin.ogg
        ejectSound: /Audio/_Nuclear14/Weapons/Effects/Reload/SMGs/smg_magout.ogg
        priority: 2
        whitelist:
          tags:
            - N14TopMagazineSMG12mm
      gun_chamber:
        name: Chamber
        startingItem: N14CartridgePistol127
        priority: 1
        whitelist:
          tags:
            - N14CartridgePistol127
  - type: StaticPrice
    price: 175

- type: entity
  name: 9mm SMG
  parent: N14WeaponSMGBase
  id: N14WeaponSMG9mm
  description: A simple metallic pre-war submachine gun, chambered in 9mm ammo.
  components:
  - type: Clothing
    sprite: _Nuclear14/Objects/Weapons/Guns/SMGs/9mmSMG.rsi
    quickEquip: false
    slots:
    - Back
    - suitStorage
  - type: Sprite
    sprite: _Nuclear14/Objects/Weapons/Guns/SMGs/9mmSMG.rsi
    layers:
    - state: base
      map: ["enum.GunVisualLayers.Base"]
    - state: mag-0
      map: ["enum.GunVisualLayers.Mag"]
  - type: Gun
    fireRate: 8.5
    soundGunshot:
      collection: N14Pistol9mmGunshot
    selectedMode: Fullauto
    availableModes:
    - Fullauto
    minAngle: 8
    maxAngle: 24
    angleIncrease: 4
    angleDecay: 16
  - type: ChamberMagazineAmmoProvider
    soundRack:
      path: /Audio/_Nuclear14/Weapons/Effects/Reload/SMGs/smg_cock.ogg
  - type: GunWieldBonus
    minAngle: -7
    maxAngle: -15
  - type: ItemSlots
    slots:
      gun_magazine:
        name: Magazine
        startingItem: N14MagazineSMG9mm
        insertSound: /Audio/_Nuclear14/Weapons/Effects/Reload/SMGs/smg_magin.ogg
        ejectSound: /Audio/_Nuclear14/Weapons/Effects/Reload/SMGs/smg_magout.ogg
        whitelist:
          tags:
            - N14MagazineSMG9mm
      gun_chamber:
        name: Chamber
        startingItem: N14CartridgePistol9
        priority: 1
        whitelist:
          tags:
            - N14CartridgePistol9
  - type: StaticPrice
    price: 50

- type: entity
  name: .45 SMG
  parent: N14WeaponSMGBase
  id: N14WeaponSMG45
  description: A pre-war submachine gun with a wooden stock, chambered in .45.
  components:
  - type: Clothing
    sprite: _Nuclear14/Objects/Weapons/Guns/SMGs/45SMG.rsi
    quickEquip: false
    slots:
    - Back
    - suitStorage
  - type: Sprite
    sprite: _Nuclear14/Objects/Weapons/Guns/SMGs/45SMG.rsi
    layers:
    - state: base
      map: ["enum.GunVisualLayers.Base"]
    - state: mag-0
      map: ["enum.GunVisualLayers.Mag"]
  - type: Gun
    fireRate: 7
    soundGunshot:
      collection: N1445SMGGunshot
    selectedMode: Fullauto
    availableModes:
    - Fullauto
    minAngle: 8
    maxAngle: 30
    angleIncrease: 4
    angleDecay: 16
  - type: ChamberMagazineAmmoProvider
    soundRack:
      path: /Audio/_Nuclear14/Weapons/Effects/Reload/SMGs/smg_cock.ogg
  - type: GunWieldBonus
    minAngle: -7
    maxAngle: -15
  - type: ItemSlots
    slots:
      gun_magazine:
        name: Magazine
        startingItem: Magazine45SubMachineGun
        insertSound: /Audio/_Nuclear14/Weapons/Effects/Reload/SMGs/smg_magin.ogg
        ejectSound: /Audio/_Nuclear14/Weapons/Effects/Reload/SMGs/smg_magout.ogg
        whitelist:
          tags:
            - Magazine45SubMachineGun
      gun_chamber:
        name: Chamber
        startingItem: N14CartridgePistol45
        priority: 1
        whitelist:
          tags:
            - N14CartridgePistol45
  - type: StaticPrice
    price: 90

- type: entity
  name: sten SMG
  parent: N14WeaponSMGBase
  id: N14WeaponSMG9mmCanadian
  description: A simple pre-war canadian submachine gun, chambered in 9mm ammo.
  components:
  - type: Clothing
    sprite: _Nuclear14/Objects/Weapons/Guns/SMGs/canadianSMG.rsi
    quickEquip: false
    slots:
    - Back
    - suitStorage
  - type: Sprite
    sprite: _Nuclear14/Objects/Weapons/Guns/SMGs/canadianSMG.rsi
    layers:
    - state: base
      map: ["enum.GunVisualLayers.Base"]
    - state: mag-0
      map: ["enum.GunVisualLayers.Mag"]
  - type: Gun
    fireRate: 8.5
    soundGunshot:
      collection: N14Pistol9mmGunshot
    selectedMode: Fullauto
    availableModes:
    - Fullauto
    minAngle: 8
    maxAngle: 24
    angleIncrease: 4
    angleDecay: 16
  - type: ChamberMagazineAmmoProvider
    soundRack:
      path: /Audio/_Nuclear14/Weapons/Effects/Reload/SMGs/smg_cock.ogg
  - type: GunWieldBonus
    minAngle: -7
    maxAngle: -15
  - type: ItemSlots
    slots:
      gun_magazine:
        name: Magazine
        startingItem: N14MagazineSMG9mm
        insertSound: /Audio/_Nuclear14/Weapons/Effects/Reload/SMGs/smg_magin.ogg
        ejectSound: /Audio/_Nuclear14/Weapons/Effects/Reload/SMGs/smg_magout.ogg
        whitelist:
          tags:
            - N14MagazineSMG9mm
      gun_chamber:
        name: Chamber
        startingItem: N14CartridgePistol9
        priority: 1
        whitelist:
          tags:
            - N14CartridgePistol9
  - type: StaticPrice
    price: 50

- type: entity
  name: douglas advanced SMG
  parent: N14WeaponSMGBase
  id: N14WeaponSMG12mmAdvancedCanadian
  description: An advanced pre-war canadian submachine gun, chambered in 12.7mm ammo.
  components:
  - type: Clothing
    sprite: _Nuclear14/Objects/Weapons/Guns/SMGs/canadianadvanceSMG.rsi
    quickEquip: false
    slots:
    - Back
    - suitStorage
  - type: Sprite
    sprite: _Nuclear14/Objects/Weapons/Guns/SMGs/canadianadvanceSMG.rsi
    layers:
      - state: base
        map: ["enum.GunVisualLayers.Base"]
      - state: mag-0
        map: ["enum.GunVisualLayers.Mag"]
  - type: Gun
    fireRate: 5
    soundGunshot:
      collection: N14Pistol12mmGunshot
    selectedMode: FullAuto
    availableModes:
    - FullAuto
    minAngle: 16
    maxAngle: 24
    angleIncrease: 4
    angleDecay: 16
  - type: ChamberMagazineAmmoProvider
    soundRack:
      path: /Audio/_Nuclear14/Weapons/Effects/Reload/SMGs/smg_cock.ogg
  - type: GunWieldBonus
    minAngle: -15
    maxAngle: -29
  - type: ItemSlots
    slots:
      gun_magazine:
        name: Magazine
        startingItem: N14TopMagazineSMG12mm
        insertSound: /Audio/_Nuclear14/Weapons/Effects/Reload/SMGs/smg_magin.ogg
        ejectSound: /Audio/_Nuclear14/Weapons/Effects/Reload/SMGs/smg_magout.ogg
        priority: 2
        whitelist:
          tags:
            - N14TopMagazineSMG12mm
      gun_chamber:
        name: Chamber
        startingItem: N14CartridgePistol127
        priority: 1
        whitelist:
          tags:
            - N14CartridgePistol127
  - type: StaticPrice
    price: 150

- type: entity
  name: chinese advanced SMG
  parent: N14WeaponSMGBase
  id: N14WeaponSMG12mmAdvancedChinese
  description: An advanced pre-war chinese submachine gun intended for special forces, chambered in 12.7mm ammo.
  components:
  - type: Clothing
    sprite: _Nuclear14/Objects/Weapons/Guns/SMGs/chineseadvanceSMG.rsi
    quickEquip: false
    slots:
    - Back
    - suitStorage
  - type: Sprite
    sprite: _Nuclear14/Objects/Weapons/Guns/SMGs/chineseadvanceSMG.rsi
    layers:
      - state: base
        map: ["enum.GunVisualLayers.Base"]
      - state: mag-0
        map: ["enum.GunVisualLayers.Mag"]
  - type: Gun
    fireRate: 7
    soundGunshot:
      collection: N14Pistol12mmGunshot
    selectedMode: FullAuto
    availableModes:
    - FullAuto
    minAngle: 16
    maxAngle: 24
    angleIncrease: 4
    angleDecay: 16
  - type: ChamberMagazineAmmoProvider
    soundRack:
      path: /Audio/_Nuclear14/Weapons/Effects/Reload/SMGs/smg_cock.ogg
  - type: GunWieldBonus
    minAngle: -15
    maxAngle: -29
  - type: ItemSlots
    slots:
      gun_magazine:
        name: Magazine
        startingItem: N14TopMagazineSMG12mm
        insertSound: /Audio/_Nuclear14/Weapons/Effects/Reload/SMGs/smg_magin.ogg
        ejectSound: /Audio/_Nuclear14/Weapons/Effects/Reload/SMGs/smg_magout.ogg
        priority: 2
        whitelist:
          tags:
            - N14TopMagazineSMG12mm
      gun_chamber:
        name: Chamber
        startingItem: N14CartridgePistol127
        priority: 1
        whitelist:
          tags:
            - N14CartridgePistol127
  - type: StaticPrice
    price: 175

- type: entity
  name: chinese SMG
  parent: N14WeaponSMGBase
  id: N14WeaponSMG10mmChinese
  description: A chinese fully automatic silenced submachine gun chambered in 10mm.
  components:
  - type: Clothing
    sprite: _Nuclear14/Objects/Weapons/Guns/SMGs/chineseSMG.rsi
    quickEquip: false
    slots:
    - Back
    - suitStorage
  - type: Sprite
    sprite: _Nuclear14/Objects/Weapons/Guns/SMGs/chineseSMG.rsi
    layers:
    - state: base
      map: ["enum.GunVisualLayers.Base"]
    - state: mag-0
      map: ["enum.GunVisualLayers.Mag"]
  - type: Gun
    fireRate: 7
    soundGunshot:
      collection: N14Pistol10mmGunshot
    selectedMode: Fullauto
    availableModes:
    - Fullauto
    minAngle: 8
    maxAngle: 28
    angleIncrease: 6
    angleDecay: 16
  - type: ChamberMagazineAmmoProvider
    soundRack:
      path: /Audio/_Nuclear14/Weapons/Effects/Reload/SMGs/smg_cock.ogg
  - type: GunWieldBonus
    minAngle: -7
    maxAngle: -15
  - type: ItemSlots
    slots:
      gun_magazine:
        name: Magazine
        startingItem: N14MagazineSMG10mm
        insertSound: /Audio/_Nuclear14/Weapons/Effects/Reload/SMGs/smg_magin.ogg
        ejectSound: /Audio/_Nuclear14/Weapons/Effects/Reload/SMGs/smg_magout.ogg
        whitelist:
          tags:
            - N14MagazineSMG10mm
      gun_chamber:
        name: Chamber
        startingItem: N14CartridgePistol10
        priority: 1
        whitelist:
          tags:
            - N14CartridgePistol10
  - type: StaticPrice
    price: 100<|MERGE_RESOLUTION|>--- conflicted
+++ resolved
@@ -11,11 +11,8 @@
   - type: Appearance
   - type: FollowDistance
     backStrength: 6
-<<<<<<< HEAD
-=======
   - type: StaticPrice
     price: 100
->>>>>>> 4f81ea91
   - type: Craftable
 
 - type: entity
@@ -128,12 +125,9 @@
         whitelist:
           tags:
             - N14CartridgePistol127
-<<<<<<< HEAD
-=======
   - type: StaticPrice
     price: 100
 
->>>>>>> 4f81ea91
 
 - type: entity
   name: 12.7mm pipe SMG
@@ -189,12 +183,9 @@
         whitelist:
           tags:
             - N14CartridgePistol127
-<<<<<<< HEAD
-=======
   - type: StaticPrice
     price: 10
 
->>>>>>> 4f81ea91
 
 - type: entity
   parent: N14WeaponSMG12mmPipe
@@ -274,12 +265,9 @@
         whitelist:
           tags:
             - N14CartridgePistol10
-<<<<<<< HEAD
-=======
   - type: StaticPrice
     price: 10
 
->>>>>>> 4f81ea91
 
 - type: entity
   parent: N14WeaponSMG10mmPipe
