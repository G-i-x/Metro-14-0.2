- type: entity
  parent: BaseWeaponRevolver
  id: N14WeaponRevolverBase
  abstract: true
  components:
  - type: FollowDistance
    backStrength: 6
<<<<<<< HEAD
=======
  - type: StaticPrice
    price: 20
>>>>>>> 4f81ea91
  - type: Craftable

- type: entity
  name: 9mm revolver
  parent: N14WeaponRevolverBase
  id: N14WeaponRevolver9mm
  description: A small compact six-shooter. Uses 9mm ammo.
  components:
  - type: Sprite
    sprite: _Nuclear14/Objects/Weapons/Guns/Revolvers/small_revolver.rsi
  - type: Clothing
    sprite: _Nuclear14/Objects/Weapons/Guns/Revolvers/small_revolver.rsi
  - type: RevolverAmmoProvider
    whitelist:
      tags:
        - N14CartridgePistol9
        - SpeedLoader9
    proto: N14CartridgePistol9
  - type: Item
    size: Small
    shape:
    - 0,0,0,1
    - 0,0,0,1
  - type: Gun
    minAngle: 1
    maxAngle: 5
    angleIncrease: 0.5
    angleDecay: 4
    fireRate: 3
    soundGunshot:
      collection: N14Revolver9mmGunshot
  - type: StaticPrice
    price: 15

- type: entity
  name: 10mm revolver
  parent: N14WeaponRevolverBase
  id: N14WeaponRevolver10mm
  description: The first prototype for the 10mm revolver pistol, Uses 10mm ammo.
  components:
  - type: Sprite
    sprite: _Nuclear14/Objects/Weapons/Guns/Revolvers/10mmrevolver.rsi
  - type: Clothing
    sprite: _Nuclear14/Objects/Weapons/Guns/Revolvers/10mmrevolver.rsi
  - type: RevolverAmmoProvider
    whitelist:
      tags:
        - N14CartridgePistol10
        - SpeedLoader10
    proto: N14CartridgePistol10
  - type: Gun
    fireRate: 3
    soundGunshot:
      collection: N14Revolver10mmGunshot
  - type: StaticPrice
    price: 25

- type: entity
  name: webley revolver
  parent: N14WeaponRevolverBase
  id: N14WeaponRevolverWebley
  description: An old trusty break-action pistol, easy to load and easy to use.
  components:
  - type: Sprite
    sprite: _Nuclear14/Objects/Weapons/Guns/Revolvers/webley_revolver.rsi
  - type: Clothing
    sprite: _Nuclear14/Objects/Weapons/Guns/Revolvers/webley_revolver.rsi
  - type: RevolverAmmoProvider
    whitelist:
      tags:
        - N14Cartridge44Magnum
        - SpeedLoader44
    proto: N14Cartridge44Magnum
  - type: Gun
    fireRate: 3
    soundGunshot:
      collection: N14RevolverMagnunGunshot
<<<<<<< HEAD
=======
  - type: StaticPrice
    price: 75

>>>>>>> 4f81ea91

- type: entity
  parent: N14WeaponRevolver10mm
  id: N14WeaponRevolver10mmEmpty
  suffix: Empty
  components:
  - type: RevolverAmmoProvider
    proto: null
    chambers: [ null, null, null, null, null, null ]
    whitelist:
      tags:
      - N14CartridgePistol10
      - SpeedLoader10
  - type: Construction
    graph: N14WeaponRevolver10mmEmpty
    node: start

- type: entity
  name: magnum revolver
  parent: N14WeaponRevolverBase
  id: N14WeaponRevolver44Magnun
  description: The Big Iron. Uses .44 magnum ammo.
  components:
  - type: Sprite
    sprite: _Nuclear14/Objects/Weapons/Guns/Revolvers/magnum.rsi
  - type: Clothing
    sprite: _Nuclear14/Objects/Weapons/Guns/Revolvers/magnum.rsi
  - type: RevolverAmmoProvider
    whitelist:
      tags:
        - N14Cartridge44Magnum
        - SpeedLoader44
    proto: N14Cartridge44Magnum
  - type: Gun
    soundGunshot:
      collection: N14RevolverMagnunGunshot
  - type: StaticPrice
    price: 50

- type: entity
  name: captain revolver
  parent: N14WeaponRevolverBase
  id: N14WeaponRevolver44MagnumCaptain
  description: A true freedom fighter carries his flag everywhere, even on his gun. Uses .44 magnum ammo.
  components:
  - type: Gun
    fireRate: 2
    resetOnHandSelected: false
    soundGunshot:
      collection: N14RevolverMagnunGunshot
  - type: Sprite
    sprite: _Nuclear14/Objects/Weapons/Guns/Revolvers/captainmagnum.rsi
  - type: Clothing
    sprite: _Nuclear14/Objects/Weapons/Guns/Revolvers/captainmagnum.rsi
  - type: RevolverAmmoProvider
    whitelist:
      tags:
        - N14Cartridge44Magnum
        - SpeedLoader44
    proto: N14Cartridge44Magnum
  - type: StaticPrice
    price: 75

- type: entity
  name: hunting revolver
  parent: N14WeaponRevolverBase
  id: N14WeaponRevolver45-70Hunter
  description: A heavy revolver with a long barrel designed to hunt small animals, but it also works for people. Uses .45-70 gov't ammo.
  components:
  - type: Gun
    soundGunshot:
      collection: N14HunterRevolverGunshot
  - type: Sprite
    sprite: _Nuclear14/Objects/Weapons/Guns/Revolvers/hunt_revolver.rsi
  - type: Clothing
    sprite: _Nuclear14/Objects/Weapons/Guns/Revolvers/hunt_revolver.rsi
  - type: RevolverAmmoProvider
    whitelist:
      tags:
        - N14Cartridge45-70
        - SpeedLoader45-70
    proto: N14Cartridge45-70
  - type: StaticPrice
    price: 90

- type: entity
  name: wild whisper
  parent: N14WeaponRevolverBase
  id: N14WeaponRevolver45-70WildWhisper
  description: "It's said that after a troublemaker gets shot down with this revolver ghostly words are whispered to their ears. No one knows what the question is, but the answer spoken is always 'innocent'. Uses .45-70 gov't ammo."
  components:
  - type: Gun
    fireRate: 2
    resetOnHandSelected: false
    soundGunshot:
      collection: N14HunterRevolverGunshot
  - type: Sprite
    sprite: _Nuclear14/Objects/Weapons/Guns/Revolvers/wild_whisper.rsi
  - type: Clothing
    sprite: _Nuclear14/Objects/Weapons/Guns/Revolvers/wild_whisper.rsi
  - type: RevolverAmmoProvider
    whitelist:
      tags:
        - N14Cartridge45-70
        - SpeedLoader45-70
    proto: N14Cartridge45-70
  - type: StaticPrice
    price: 90

- type: entity
  name: ranger sequoia
  parent: N14WeaponRevolverBase
  id: N14WeaponRevolver45-70RangerSequoia
  description: 20 years of suffering for a, albeit beautiful, glorified six-shooter. Undeniably worth it. Uses .45-70 gov't ammo.
  components:
  - type: Sprite
    sprite: _Nuclear14/Objects/Weapons/Guns/Revolvers/ranger_sequoia.rsi
  - type: Clothing
    sprite: _Nuclear14/Objects/Weapons/Guns/Revolvers/ranger_sequoia.rsi
  - type: Gun
    fireRate: 2
    resetOnHandSelected: false
    soundGunshot:
      collection: N14HunterRevolverGunshot
  - type: RevolverAmmoProvider
    whitelist:
      tags:
        - N14Cartridge45-70
        - SpeedLoader45-70
    proto: N14Cartridge45-70
  - type: StaticPrice
    price: 90

- type: entity
  name: tribal handgun
  parent: N14WeaponRevolverBase
  id: N14WeaponRevolver44Tribal
  description: A tribal revolver, simple but very handy. Uses .44 magnum ammo.
  components:
  - type: Sprite
    sprite: _Nuclear14/Objects/Weapons/Guns/Revolvers/tribalrevolver1.rsi
  - type: Clothing
    sprite: _Nuclear14/Objects/Weapons/Guns/Revolvers/tribalrevolver1.rsi
  - type: RevolverAmmoProvider
    whitelist:
      tags:
      - N14Cartridge44Magnum
      - SpeedLoader44
    proto: N14Cartridge44Magnum
    chambers: [true, true, true, true]
    ammoSlots: [null, null, null, null]
    capacity: 4
  - type: Gun
    soundGunshot:
      collection: N14RevolverMagnunGunshot
    fireRate: 1
  - type: StaticPrice
    price: 40

- type: entity
  name: tribal revolver
  parent: N14WeaponRevolverBase
  id: N14WeaponRevolver44TribalUpgraded
  description: A tribal revolver, upgraded to hold 6 bullets and a slightly faster fire rate. Uses .44 magnum ammo.
  components:
  - type: Sprite
    sprite: _Nuclear14/Objects/Weapons/Guns/Revolvers/tribalrevolver2.rsi
  - type: Clothing
    sprite: _Nuclear14/Objects/Weapons/Guns/Revolvers/tribalrevolver2.rsi
  - type: RevolverAmmoProvider
    whitelist:
      tags:
        - N14Cartridge44Magnum
        - SpeedLoader44
    proto: N14Cartridge44Magnum
    capacity: 6
  - type: Gun
    soundGunshot:
      collection: N14RevolverMagnunGunshot
    fireRate: 1.5
  - type: StaticPrice
    price: 50

- type: entity
  name: tribal revolver
  parent: N14WeaponRevolverBase
  id: N14WeaponRevolver44TribalUpgradedExtra
  description: A tribal revolver, upgraded to hold 8 bullets and fire faster. Uses .44 magnum ammo.
  components:
  - type: Sprite
    sprite: _Nuclear14/Objects/Weapons/Guns/Revolvers/tribalrevolver3.rsi
  - type: Clothing
    sprite: _Nuclear14/Objects/Weapons/Guns/Revolvers/tribalrevolver3.rsi
  - type: RevolverAmmoProvider
    whitelist:
      tags:
        - N14Cartridge44Magnum
        - SpeedLoader44
    proto: N14Cartridge44Magnum
    chambers: [true, true, true, true, true, true, true, true]
    ammoSlots: [null, null, null, null, null, null, null, null]
    capacity: 8
  - type: Gun
    soundGunshot:
      collection: N14RevolverMagnunGunshot
    fireRate: 2
  - type: StaticPrice
    price: 60

- type: entity
  name: handcannon
  parent: N14WeaponRevolverBase
  id: N14WeaponRevolver45-70Handcannon
  description: A long and heavy tribal handcannon. Uses .45-70 gov't ammo.
  components:
  - type: Sprite
    sprite: _Nuclear14/Objects/Weapons/Guns/Revolvers/tribalhandcannon.rsi
  - type: Clothing
    sprite: _Nuclear14/Objects/Weapons/Guns/Revolvers/tribalhandcannon.rsi
  - type: Gun
    fireRate: 1
    resetOnHandSelected: false
    soundGunshot:
      collection: N14HunterRevolverGunshot
  - type: RevolverAmmoProvider
    whitelist:
      tags:
        - N14Cartridge45-70
        - SpeedLoader45-70
    proto: N14Cartridge45-70
    chambers: [true, true, true, true]
    ammoSlots: [null, null, null, null]
    capacity: 4
  - type: StaticPrice
    price: 75

- type: entity
  name: decorated handcannon
  parent: N14WeaponRevolverBase
  id: N14WeaponRevolver45-70HandcannonUpgraded
  description: A long and heavy tribal handcannon, upgraded with a bigger cylinder to hold more bullets. Uses .45-70 gov't ammo.
  components:
  - type: Sprite
    sprite: _Nuclear14/Objects/Weapons/Guns/Revolvers/tribalhandcannon2.rsi
  - type: Clothing
    sprite: _Nuclear14/Objects/Weapons/Guns/Revolvers/tribalhandcannon2.rsi
  - type: Gun
    fireRate: 2
    resetOnHandSelected: false
    soundGunshot:
      collection: N14HunterRevolverGunshot
  - type: RevolverAmmoProvider
    whitelist:
      tags:
        - N14Cartridge45-70
        - SpeedLoader45-70
    proto: N14Cartridge45-70
    capacity: 6
  - type: StaticPrice
    price: 80<|MERGE_RESOLUTION|>--- conflicted
+++ resolved
@@ -5,11 +5,8 @@
   components:
   - type: FollowDistance
     backStrength: 6
-<<<<<<< HEAD
-=======
   - type: StaticPrice
     price: 20
->>>>>>> 4f81ea91
   - type: Craftable
 
 - type: entity
@@ -87,12 +84,9 @@
     fireRate: 3
     soundGunshot:
       collection: N14RevolverMagnunGunshot
-<<<<<<< HEAD
-=======
   - type: StaticPrice
     price: 75
 
->>>>>>> 4f81ea91
 
 - type: entity
   parent: N14WeaponRevolver10mm
