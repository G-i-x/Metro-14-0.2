--- conflicted
+++ resolved
@@ -321,12 +321,9 @@
         whitelist:
           tags:
             - N14CartridgePistol10
-<<<<<<< HEAD
-=======
   - type: StaticPrice
     price: 15
 
->>>>>>> 4f81ea91
 
 - type: entity
   parent: N14WeaponPistol10mmPipe
@@ -500,7 +497,7 @@
   components:
   - type: Sprite
     sprite: _Nuclear14/Objects/Weapons/Guns/Pistols/deserteagle.rsi
-  - type: Item 
+  - type: Item
     sprite: _Nuclear14/Objects/Weapons/Guns/Pistols/deserteagle.rsi
   - type: Gun
     fireRate: 3
