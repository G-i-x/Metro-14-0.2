--- conflicted
+++ resolved
@@ -11,11 +11,7 @@
   name: shotgun
   parent: N14WeaponShotgunBase
   id: N14WeaponShotgun
-<<<<<<< HEAD
   description: A pump action shotgun chambered in 12 gauge shells.
-=======
-  description: A pump action shotgun.
->>>>>>> 25ade07d
   components:
   - type: Gun
     fireRate: 1
@@ -41,15 +37,9 @@
     proto: N14ShellShotgun12
     soundInsert:
       path: /Audio/_Nuclear14/Weapons/Effects/Reload/Shotguns/shotgun_insert.ogg
-<<<<<<< HEAD
-<<<<<<< HEAD
   - type: Construction
     graph: PumpShotgunSawed
     node: start
-=======
->>>>>>> private/UpOctober
-=======
->>>>>>> 25ade07d
 
 - type: entity
   name: double-barrel shotgun
@@ -89,15 +79,7 @@
   name: sawed-off shotgun
   parent: N14WeaponShotgunBase
   id: N14WeaponShotgunSawedOff
-<<<<<<< HEAD
-<<<<<<< HEAD
   description: A portable and brutal handheld shotgun. Uses 12 gauge shells.
-=======
-  description: A portable and brutal handheld shotgun.
->>>>>>> private/UpOctober
-=======
-  description: A portable and brutal handheld shotgun.
->>>>>>> 25ade07d
   components:
   - type: Clothing
     sprite: _Nuclear14/Objects/Weapons/Guns/Shotguns/sawed_off.rsi
@@ -132,15 +114,7 @@
   name: sawed-off shotgun
   parent: N14WeaponShotgunSawedOff
   id: N14WeaponShotgunSawedOffEmpty
-<<<<<<< HEAD
-<<<<<<< HEAD
   description: A portable and brutal handheld shotgun. Uses 12 gauge ammo.
-=======
-  description: A portable and brutal handheld shotgun.
->>>>>>> private/UpOctober
-=======
-  description: A portable and brutal handheld shotgun.
->>>>>>> 25ade07d
   suffix: Empty
   components:
   - type: BallisticAmmoProvider
@@ -153,14 +127,7 @@
   name: combat shotgun
   parent: N14WeaponShotgunBase
   id: N14WeaponShotgunAuto
-<<<<<<< HEAD
-<<<<<<< HEAD
   description: "It's a magazine-fed automatic shotgun designed for close quarters combat, uses 12 gauge shells."
-=======
-=======
->>>>>>> 25ade07d
-  description: It's a magazine-fed automatic shotgun designed for close quarters combat, uses 12 gauge shells.
->>>>>>> private/UpOctober
   components:
   - type: Sprite
     sprite: _Nuclear14/Objects/Weapons/Guns/Shotguns/combat_shotgun.rsi
@@ -219,14 +186,7 @@
   name: caravan shotgun
   parent: N14WeaponShotgunBase
   id: N14WeaponShotgunCaravan
-<<<<<<< HEAD
-<<<<<<< HEAD
   description: The perfect shotgun for a long journey. Works well for hunting brahmins, geckos, and fiends. Uses 20 gauge shells.
-=======
-=======
->>>>>>> 25ade07d
-  description: The perfect shotgun for a long journey. works well for hunting brahmins, geckos and fiends, uses 20 gauge shells.
->>>>>>> private/UpOctober
   components:
   - type: Clothing
     sprite: _Nuclear14/Objects/Weapons/Guns/Shotguns/caravan_shotgun.rsi
@@ -256,14 +216,7 @@
   name: lever action shotgun
   parent: N14WeaponShotgunBase
   id: N14WeaponShotgunLever
-<<<<<<< HEAD
-<<<<<<< HEAD
   description: The perfect shotgun for a cowboy, it uses 20 gauge shells.
-=======
-=======
->>>>>>> 25ade07d
-  description: The perfect gun for a cowboy, it uses 20 gauge shells.
->>>>>>> private/UpOctober
   components:
   - type: Clothing
     sprite: _Nuclear14/Objects/Weapons/Guns/Shotguns/lever_shotgun.rsi
@@ -299,14 +252,7 @@
   name: riot shotgun
   parent: N14WeaponShotgunBase
   id: N14WeaponShotgunRiot
-<<<<<<< HEAD
-<<<<<<< HEAD
   description: A compact semiautomatic shotgun used by pre-war police forces, chambered in 20 gauge shells and using a drum magazine.
-=======
-=======
->>>>>>> 25ade07d
-  description: A compact semi automatic shotgun used by pre-war police forces, chambered in 20 gauge shells.
->>>>>>> private/UpOctober
   components:
   - type: Clothing
     sprite: _Nuclear14/Objects/Weapons/Guns/Shotguns/riot_shotgun.rsi
@@ -360,9 +306,7 @@
     magState: mag
     steps: 1
     zeroVisible: true
-<<<<<<< HEAD
   - type: Appearance
-<<<<<<< HEAD
 
 - type: entity
   name: stockless shotgun
@@ -397,11 +341,4 @@
       path: /Audio/_Nuclear14/Weapons/Effects/Reload/Shotguns/shotgun_insert.ogg
   - type: Construction
     graph: PumpShotgunSawed
-    node: pumpshotgunsawed
-
-
-=======
->>>>>>> private/UpOctober
-=======
-  - type: Appearance
->>>>>>> 25ade07d
+    node: pumpshotgunsawed