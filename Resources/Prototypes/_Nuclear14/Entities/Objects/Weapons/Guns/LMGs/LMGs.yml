- type: entity
  name: automatic rifle
  parent: BaseWeaponRifle
  id: N14WeaponLMGAutoRifle
<<<<<<< HEAD
<<<<<<< HEAD
  description: A high caliber, low-capacity heavy machine gun of the pre-war, chambered in the powerful .308 ammunition.
=======
=======
>>>>>>> 25ade07d
  description: A high caliber, long, and heavy machine gun of the pre-war, chambered in the powerful 308.
>>>>>>> private/UpOctober
  components:
  - type: Clothing
    sprite: _Nuclear14/Objects/Weapons/Guns/LMGs/autorifle.rsi
  - type: Sprite
    sprite: _Nuclear14/Objects/Weapons/Guns/LMGs/autorifle.rsi
    layers:
      - state: base
        map: ["enum.GunVisualLayers.Base"]
      - state: mag-0
        map: ["enum.GunVisualLayers.Mag"]
  - type: Item
    size: Huge
    sprite: _Nuclear14/Objects/Weapons/Guns/LMGs/autorifle.rsi
  - type: Wieldable
  - type: GunWieldBonus
    minAngle: -22
    maxAngle: -59
  - type: Gun
    minAngle: 24
    maxAngle: 60
    angleIncrease: 4
    angleDecay: 16
    fireRate: 4
    soundGunshot:
      collection: N14AutoRifleGunshot
    selectedMode: FullAuto
    availableModes:
    - FullAuto
  - type: ItemSlots
    slots:
      gun_magazine:
        name: Magazine
        startingItem: Magazine308Rifle
        insertSound: /Audio/Weapons/Guns/MagIn/ltrifle_magin.ogg
        ejectSound: /Audio/Weapons/Guns/MagOut/ltrifle_magout.ogg
        priority: 2
        whitelist:
          tags:
            - N14Magazine308Rifle
      gun_chamber:
        name: Chamber
        startingItem: N14Cartridge308Rifle
        priority: 1
        whitelist:
          tags:
            - N14Cartridge308Rifle
  - type: ClothingSpeedModifier
    walkModifier: 0.85
    sprintModifier: 0.85
  - type: HeldSpeedModifier
  - type: MagazineVisuals
    magState: mag
    steps: 1
    zeroVisible: true
  - type: Appearance
  - type: FollowDistance
    backStrength: 6

- type: entity
  name: light machine gun
  parent: BaseWeaponRifle
  id: N14WeaponLMG
  description: A light machine gun designed by the NCR for their heavy troops, chambered in 5.56 ammo.
  components:
  - type: Clothing
    sprite: _Nuclear14/Objects/Weapons/Guns/LMGs/lmg.rsi
  - type: Sprite
    sprite: _Nuclear14/Objects/Weapons/Guns/LMGs/lmg.rsi
    layers:
      - state: base
        map: ["enum.GunVisualLayers.Base"]
      - state: mag-0
        map: ["enum.GunVisualLayers.Mag"]
  - type: Item
    size: Huge 
    sprite: _Nuclear14/Objects/Weapons/Guns/LMGs/lmg.rsi
  - type: Wieldable
  - type: GunWieldBonus
    minAngle: -20
    maxAngle: -55
  - type: Gun
    minAngle: 24
    maxAngle: 60
    angleIncrease: 4
    angleDecay: 16
    fireRate: 6
    soundGunshot:
      collection: N14LMGGunshot
    selectedMode: FullAuto
    availableModes:
    - FullAuto
  - type: ItemSlots
    slots:
      gun_magazine:
        name: Magazine
        startingItem: LMGMagazine556Rifle
        insertSound: /Audio/Weapons/Guns/MagIn/ltrifle_magin.ogg
        ejectSound: /Audio/Weapons/Guns/MagOut/ltrifle_magout.ogg
        priority: 2
        whitelist:
          tags:
            - N14LMGMagazine556Rifle
      gun_chamber:
        name: Chamber
        startingItem: N14Cartridge556Rifle
        priority: 1
        whitelist:
          tags:
            - N14Cartridge556Rifle
  - type: ClothingSpeedModifier
    walkModifier: 0.85
    sprintModifier: 0.85
  - type: HeldSpeedModifier
  - type: MagazineVisuals
    magState: mag
    steps: 1
    zeroVisible: true
  - type: Appearance
  - type: FollowDistance
    backStrength: 6

- type: entity
  name: bren machine gun
  parent: BaseWeaponRifle
  id: N14WeaponLMGBren
  description: A high-caliber, high-damage, heavy machine gun mass-produced by the RCMP, chambered in the powerful .308 ammunition.
  components:
  - type: Clothing
    sprite: _Nuclear14/Objects/Weapons/Guns/LMGs/bren.rsi
  - type: Sprite
    sprite: _Nuclear14/Objects/Weapons/Guns/LMGs/bren.rsi
    layers:
      - state: base
        map: ["enum.GunVisualLayers.Base"]
      - state: mag-0
        map: ["enum.GunVisualLayers.Mag"]
  - type: Item
    size: Huge
    sprite: _Nuclear14/Objects/Weapons/Guns/LMGs/bren.rsi
  - type: Wieldable
  - type: GunWieldBonus
    minAngle: -22
    maxAngle: -59
  - type: Gun
    minAngle: 24
    maxAngle: 60
    angleIncrease: 4
    angleDecay: 16
    fireRate: 4
    soundGunshot:
      collection: N14AutoRifleGunshot
    selectedMode: FullAuto
    availableModes:
    - FullAuto
  - type: ItemSlots
    slots:
      gun_magazine:
        name: Magazine
        startingItem: Magazine308RifleLong
        insertSound: /Audio/Weapons/Guns/MagIn/ltrifle_magin.ogg
        ejectSound: /Audio/Weapons/Guns/MagOut/ltrifle_magout.ogg
        priority: 2
        whitelist:
          tags:
            - N14Magazine308RifleLong
      gun_chamber:
        name: Chamber
        startingItem: N14Cartridge308Rifle
        priority: 1
        whitelist:
          tags:
            - N14Cartridge308Rifle
  - type: MagazineVisuals
    magState: mag
    steps: 1
    zeroVisible: true
  - type: Appearance
  - type: FollowDistance
    backStrength: 6<|MERGE_RESOLUTION|>--- conflicted
+++ resolved
@@ -2,14 +2,7 @@
   name: automatic rifle
   parent: BaseWeaponRifle
   id: N14WeaponLMGAutoRifle
-<<<<<<< HEAD
-<<<<<<< HEAD
   description: A high caliber, low-capacity heavy machine gun of the pre-war, chambered in the powerful .308 ammunition.
-=======
-=======
->>>>>>> 25ade07d
-  description: A high caliber, long, and heavy machine gun of the pre-war, chambered in the powerful 308.
->>>>>>> private/UpOctober
   components:
   - type: Clothing
     sprite: _Nuclear14/Objects/Weapons/Guns/LMGs/autorifle.rsi
