--- conflicted
+++ resolved
@@ -269,138 +269,6 @@
   - type: PresetIdCard
     job: BoSWashingtonCommander
 
-#MARK: Brotherhood Washington
-- type: entity
-  parent: N14IDPassportBlank
-  id: N14IDBrotherhoodWashingtonHolotagScribe
-  name: holotag
-  description: An ID holotag worn by a Scribe in the Washington Brotherhood of Steel.
-  suffix: Washington Scribe
-  components:
-  - type: Sprite
-    sprite: _Nuclear14/Objects/Misc/identification.rsi
-    state: bos_holotag
-  - type: PresetIdCard
-    job: BoSWashingtonScribe
-
-- type: entity
-  parent: N14IDPassportBlank
-  id: N14IDBrotherhoodWashingtonHolotagInitiate
-  name: holotag
-  description: An ID holotag worn by a Initiate in the Washington Brotherhood of Steel.
-  suffix: Washington Initiate
-  components:
-  - type: Sprite
-    sprite: _Nuclear14/Objects/Misc/identification.rsi
-    state: bos_holotag
-  - type: PresetIdCard
-    job: BoSWashingtonInitiate
-
-- type: entity
-  parent: N14IDPassportBlank
-  id: N14IDBrotherhoodWashingtonHolotagKnight
-  name: holotag
-  description: An ID holotag worn by a Knight in the Washington Brotherhood of Steel.
-  suffix: Washington Knight
-  components:
-  - type: Sprite
-    sprite: _Nuclear14/Objects/Misc/identification.rsi
-    state: bos_holotag
-  - type: PresetIdCard
-    job: BoSWashingtonKnight
-
-- type: entity
-  parent: N14IDPassportBlank
-  id: N14IDBrotherhoodWashingtonHolotagPaladin
-  name: holotag
-  description: An ID holotag worn by a Paladin in the Washington Brotherhood of Steel.
-  suffix: Washington Paladin
-  components:
-  - type: Sprite
-    sprite: _Nuclear14/Objects/Misc/identification.rsi
-    state: bos_holotag
-  - type: PresetIdCard
-    job: BoSWashingtonPaladin
-
-- type: entity
-  parent: N14IDPassportBlank
-  id: N14IDBrotherhoodWashingtonHolotagCommander
-  name: holotag
-  description: An ID holotag worn by the Commander of the Washington Brotherhood of Steel.
-  suffix: Washington Commander
-  components:
-  - type: Sprite
-    sprite: _Nuclear14/Objects/Misc/identification.rsi
-    state: bos_holotag
-  - type: PresetIdCard
-    job: BoSWashingtonCommander
-
-#MARK: Brotherhood Washington
-- type: entity
-  parent: N14IDPassportBlank
-  id: N14IDBrotherhoodWashingtonHolotagScribe
-  name: holotag
-  description: An ID holotag worn by a Scribe in the Washington Brotherhood of Steel.
-  suffix: Washington Scribe
-  components:
-  - type: Sprite
-    sprite: _Nuclear14/Objects/Misc/identification.rsi
-    state: bos_holotag
-  - type: PresetIdCard
-    job: BoSWashingtonScribe
-
-- type: entity
-  parent: N14IDPassportBlank
-  id: N14IDBrotherhoodWashingtonHolotagInitiate
-  name: holotag
-  description: An ID holotag worn by a Initiate in the Washington Brotherhood of Steel.
-  suffix: Washington Initiate
-  components:
-  - type: Sprite
-    sprite: _Nuclear14/Objects/Misc/identification.rsi
-    state: bos_holotag
-  - type: PresetIdCard
-    job: BoSWashingtonInitiate
-
-- type: entity
-  parent: N14IDPassportBlank
-  id: N14IDBrotherhoodWashingtonHolotagKnight
-  name: holotag
-  description: An ID holotag worn by a Knight in the Washington Brotherhood of Steel.
-  suffix: Washington Knight
-  components:
-  - type: Sprite
-    sprite: _Nuclear14/Objects/Misc/identification.rsi
-    state: bos_holotag
-  - type: PresetIdCard
-    job: BoSWashingtonKnight
-
-- type: entity
-  parent: N14IDPassportBlank
-  id: N14IDBrotherhoodWashingtonHolotagPaladin
-  name: holotag
-  description: An ID holotag worn by a Paladin in the Washington Brotherhood of Steel.
-  suffix: Washington Paladin
-  components:
-  - type: Sprite
-    sprite: _Nuclear14/Objects/Misc/identification.rsi
-    state: bos_holotag
-  - type: PresetIdCard
-    job: BoSWashingtonPaladin
-
-- type: entity
-  parent: N14IDPassportBlank
-  id: N14IDBrotherhoodWashingtonHolotagCommander
-  name: holotag
-  description: An ID holotag worn by the Commander of the Washington Brotherhood of Steel.
-  suffix: Washington Commander
-  components:
-  - type: Sprite
-    sprite: _Nuclear14/Objects/Misc/identification.rsi
-    state: bos_holotag
-  - type: PresetIdCard
-    job: BoSWashingtonCommander
-
 #MARK: Enclave
 - type: entity
   parent: N14IDPassportBlank
@@ -606,30 +474,6 @@
     job: TownMechanic
 
 - type: entity
-  parent: N14IDPassportVIP
-  id: N14IDShopkeeperTown
-  name: Shopkeepers ID
-  description: A flashy ID card worn by the town shopkeeper
-  components:
-  - type: Sprite
-    sprite: _Nuclear14/Objects/Misc/identification.rsi
-    state: passport_presidential
-  - type: PresetIdCard
-    job: TownShopkeeper
-
-- type: entity
-  parent: N14IDPassportVIP
-  id: N14IDShopkeeperTown
-  name: Shopkeepers ID
-  description: A flashy ID card worn by the town shopkeeper
-  components:
-  - type: Sprite
-    sprite: _Nuclear14/Objects/Misc/identification.rsi
-    state: passport_presidential
-  - type: PresetIdCard
-    job: TownShopkeeper
-
-- type: entity
   parent: N14IDDoctor
   id: N14IDDoctorTown
   name: doctors ID
@@ -640,14 +484,8 @@
     state: doctor
   - type: PresetIdCard
     job: TownDoctor
-<<<<<<< HEAD
-<<<<<<< HEAD
   - type: ClothingAddFaction
     faction: Townsfolk
-=======
->>>>>>> private/UpOctober
-=======
->>>>>>> 25ade07d
 
 - type: entity
   parent: N14IDPassportTownsfolk
