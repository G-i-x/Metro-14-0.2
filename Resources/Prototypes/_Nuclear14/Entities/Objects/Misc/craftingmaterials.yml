--- conflicted
+++ resolved
@@ -44,15 +44,7 @@
   parent: N14MaterialBaseHide
   id: N14MaterialBrahminHide
   name: brahmin hide
-<<<<<<< HEAD
-<<<<<<< HEAD
   description: The hide of a brahmin. Leather-like and tough.
-=======
-  description: The flesh of a brahmin. Leather-like and tough.
->>>>>>> private/UpOctober
-=======
-  description: The flesh of a brahmin. Leather-like and tough.
->>>>>>> 25ade07d
   suffix: Full, 4
   components:
   - type: Sprite
@@ -105,12 +97,4 @@
       - RawLeather
   - type: PhysicalComposition
     materialComposition:
-<<<<<<< HEAD
-<<<<<<< HEAD
-      RawLeather: 600
-=======
-      RawLeather: 600
->>>>>>> private/UpOctober
-=======
-      RawLeather: 600
->>>>>>> 25ade07d
+      RawLeather: 600