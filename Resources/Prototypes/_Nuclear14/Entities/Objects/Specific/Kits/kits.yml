--- conflicted
+++ resolved
@@ -260,15 +260,7 @@
   name: military police kit
   parent: KitBase
   id: KitMilitaryPolice
-<<<<<<< HEAD
-<<<<<<< HEAD
   description: A crate containing basic equipment for NCR Military Police Officers.
-=======
-  description: A crate containing basic equipment for NCR Military Police Officers
->>>>>>> private/UpOctober
-=======
-  description: A crate containing basic equipment for NCR Military Police Officers
->>>>>>> 25ade07d
   components:
   - type: Sprite
     state: rifleman
@@ -596,15 +588,7 @@
   name: Brotherhood laser issue kit
   parent: KitBase
   id: KitLaserBoSMidwest
-<<<<<<< HEAD
-<<<<<<< HEAD
   description: A crate containing everything a member of the Brotherhood might need to lay down some laser and lead.
-=======
-  description: A crate containing everything a mamber of the Brotherhood AER-9 might need too lay down some laser and lead.
->>>>>>> private/UpOctober
-=======
-  description: A crate containing everything a mamber of the Brotherhood AER-9 might need too lay down some laser and lead.
->>>>>>> 25ade07d
   components:
   - type: Sprite
     state: marksman
@@ -661,20 +645,8 @@
     size: Huge
   - type: SpawnItemsOnUse
     items:
-<<<<<<< HEAD
-<<<<<<< HEAD
       - id: N14WeaponSniper556VarmintRifle
       - id: MagazineBox556
-=======
-      - id: N14WeaponLaserPistol
-      - id: N14PowerCellSmall
-        amount: 2
->>>>>>> private/UpOctober
-=======
-      - id: N14WeaponLaserPistol
-      - id: N14PowerCellSmall
-        amount: 2
->>>>>>> 25ade07d
       - id: N14ClothingBeltMedicalFilled
       - id: ClothingHandsGlovesFingerless
       - id: N14ClothingHeadHatBrotherhoodFieldCap
