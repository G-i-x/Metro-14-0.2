--- conflicted
+++ resolved
@@ -236,14 +236,7 @@
   id: N14TurboInhaler
   suffix: empty
   name: Turbo inhaler
-<<<<<<< HEAD
-<<<<<<< HEAD
   description: A small injector filled with a narcotic reagent that makes you feel as though the world around you is slowing down. It's stronger and more dangerous than Jet.
-=======
-=======
->>>>>>> 25ade07d
-  description: A small injector filled with a narcotic reagent, that makes you feel as though the world around you is slowing down. It's stronger, and more dangerous than Jet.
->>>>>>> private/UpOctober
   components:
   - type: Sprite
     layers:
@@ -266,15 +259,7 @@
   id: N14Turbo
   suffix: filled
   name: Turbo
-<<<<<<< HEAD
-<<<<<<< HEAD
   description: A small injector filled with a narcotic reagent that makes you feel as though the world around you is slowing down. It's stronger and more dangerous than Jet.
-=======
-  description: A small injector filled with a narcotic reagent, that makes you feel as though the world around you is slowing down. It's stronger, and more dangerous than Jet.
->>>>>>> private/UpOctober
-=======
-  description: A small injector filled with a narcotic reagent, that makes you feel as though the world around you is slowing down. It's stronger, and more dangerous than Jet.
->>>>>>> 25ade07d
   components:
   - type: SolutionContainerManager
     solutions:
@@ -314,14 +299,7 @@
   id: N14HydraInhaler
   suffix: empty
   name: hydra inhaler
-<<<<<<< HEAD
-<<<<<<< HEAD
   description: A bottle of Supa Yum soda with several vials attached to it. Contains a mildly potent healing chemical that comes with addictive side effects.
-=======
-=======
->>>>>>> 25ade07d
-  description: A bottle of Supa Yum soda with several vials attached to it. Contains a mildly potent healing chemical that comes with side effects.
->>>>>>> private/UpOctober
   components:
   - type: Sprite
     layers:
@@ -341,15 +319,7 @@
   id: N14Hydra
   suffix: filled
   name: hydra
-<<<<<<< HEAD
-<<<<<<< HEAD
   description: A bottle of Supa Yum soda with several vials attached to it. Contains a mildly potent healing chemical that comes with addictive side effects.
-=======
-  description: A bottle of Supa Yum soda with several vials attached to it. Contains a mildly potent healing chemical that comes with side effects.
->>>>>>> private/UpOctober
-=======
-  description: A bottle of Supa Yum soda with several vials attached to it. Contains a mildly potent healing chemical that comes with side effects.
->>>>>>> 25ade07d
   components:
   - type: SolutionContainerManager
     solutions:
