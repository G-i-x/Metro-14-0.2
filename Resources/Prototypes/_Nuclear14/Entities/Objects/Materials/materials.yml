# See specific/hydroponics for fertilizer.

#MARK: Base
- type: entity
  abstract: true
  parent: MaterialBase
  id: N14MaterialBase
  suffix: Full, 30
  description: A raw material.
  components:
  - type: Sprite
    sprite: _Nuclear14/Objects/Misc/materials.rsi
  - type: Material
  - type: Appearance
  - type: Craftable # Corvax-Change

- type: entity
  parent: N14MaterialBase
  id: N14MaterialBasePowder
  abstract: true
  components:
  - type: Sprite
    sprite: /Textures/_Nuclear14/Objects/Misc/materials.rsi
    state: powder_lead
  - type: ExaminableSolution
    solution: powder
  - type: Extractable
    grindableSolutionName: powder

# Other
#MARK: Gunpowder
- type: entity
  parent: N14MaterialBasePowder
  id: Gunpowder
  name: gunpowder
  description: Explosive.
  components:
  - type: PhysicalComposition
    materialComposition:
      Gunpowder: 100
  - type: Stack
    stackType: Gunpowder
    baseLayer: powder_lead
  - type: Sprite
    sprite: /Textures/_Nuclear14/Objects/Misc/materials.rsi
    state: powder_lead
    layers:
    - state: powder_lead
      map: ["base"]
  - type: Item
    heldPrefix: powder_lead
  - type: SolutionContainerManager
    solutions:
      powder:
        reagents:
        - ReagentId: Gunpowder
          Quantity: 10

- type: entity
  parent: Gunpowder
  id: Gunpowder10
  suffix: 10
  components:
  - type: Stack
    count: 10

- type: entity
  parent: Gunpowder
  id: Gunpowder20
  suffix: 20
  components:
  - type: Stack
    count: 20

- type: entity
  parent: Gunpowder
  id: Gunpowder1
  suffix: Single
  components:
  - type: Stack
    count: 1

#MARK: Sulfur
- type: entity
  parent: N14MaterialBasePowder
  id: SulfurPowder
  name: sulfur
  components:
  - type: PhysicalComposition
    materialComposition:
      Sulfur: 100
  - type: Stack
    stackType: Sulfur
    baseLayer: powder_brass
  - type: Sprite
    sprite: /Textures/_Nuclear14/Objects/Misc/materials.rsi
    state: powder_brass
    layers:
    - state: powder_brass
      map: ["base"]
  - type: Item
    heldPrefix: powder_brass
  - type: SolutionContainerManager
    solutions:
      powder:
        reagents:
        - ReagentId: Sulfur
          Quantity: 10

- type: entity
  parent: SulfurPowder
  id: SulfurPowder10
  suffix: 10
  components:
  - type: Stack
    count: 10

- type: entity
  parent: SulfurPowder
  id: SulfurPowder1
  suffix: Single
  components:
  - type: Stack
    count: 1

#MARK: Sheet paper
- type: entity
  parent: SheetOtherBase
  id: N14Paper
  name: paper
  suffix: Full, 10
  components:
  - type: Stack
    stackType: N14Paper
    count: 10
    baseLayer: base
    layerStates:
    - paper
  - type: Material
  - type: Sprite
    sprite: /Textures/_Nuclear14/Objects/Misc/clutter.rsi
    state: paper
    layers:
    - state: paper
      map: ["base"]
  - type: Item
    heldPrefix: paper
  - type: Construction
    graph: N14Paper
    node: paper
  - type: PhysicalComposition
    materialComposition:
      Paper: 100
  - type: Extractable
    grindableSolutionName: paper
  - type: SolutionContainerManager
    solutions:
      paper:
        reagents:
        - ReagentId: Cellulose
          Quantity: 3
  - type: StaticPrice
    price: 0

- type: entity
  parent: N14Paper
  id: N14Paper10
  suffix: 10
  components:
  - type: Stack
    count: 10

- type: entity
  parent: N14Paper
  id: N14Paper1
  suffix: Single
  components:
  - type: Stack
    count: 1

#MARK: Charcoal
- type: entity
  parent: N14MaterialBasePowder
  id: Charcoal
  name: charcoal
  components:
  - type: Stack
    stackType: Charcoal
    baseLayer: powder_lead
  - type: PhysicalComposition
    materialComposition:
      Charcoal: 100
  - type: Sprite
    sprite: /Textures/_Nuclear14/Objects/Misc/materials.rsi
    state: powder_lead
    color: "#6f6f6f"
    layers:
    - state: powder_lead
      map: ["base"]
  - type: Item
    heldPrefix: powder_lead
  - type: Appearance
  - type: SolutionContainerManager
    solutions:
      powder:
        reagents:
        - ReagentId: Charcoal
          Quantity: 10
  - type: StaticPrice
    price: 0

- type: entity
  parent: Charcoal
  id: Charcoal10
  suffix: 10
  components:
  - type: Stack
    count: 10

- type: entity
  parent: Charcoal
  id: Charcoal1
  suffix: Single
  components:
  - type: Stack
    count: 1

#MARK: Circuitry
- type: entity
  parent: N14MaterialBase
  id: N14MaterialCircuitry
  name: circuitry
  suffix: Full
  components:
  - type: Material
  - type: PhysicalComposition
    materialComposition:
      Circuitry: 100
  - type: Stack
    stackType: Circuitry
    baseLayer: base
    layerStates:
    - circuits
    - circuits_2
    - circuits_3
    count: 15
  - type: Sprite
    state: circuits_3
    layers:
    - state: circuits_3
      map: ["base"]
  - type: Appearance

- type: entity
  parent: N14MaterialCircuitry
  id: N14MaterialCircuitry10
  suffix: 10
  components:
  - type: Sprite
    state: circuits_2
  - type: Stack
    count: 10

- type: entity
  parent: N14MaterialCircuitry
  id: N14MaterialCircuitry1
  suffix: Single
  components:
  - type: Sprite
    state: circuits
  - type: Stack
    count: 1

# Organic
#MARK: Leather
- type: entity
  parent: N14MaterialBase
  id: N14MaterialLeather
  name: leather
  description: A piece of leather, just non-special leather.
  suffix: Full, 15
  components:
  - type: Sprite
    state: leather_3
    layers:
    - state: leather_3
      map: ["base"]
  - type: Stack
    stackType: Leather
    count: 15
    baseLayer: base
    layerStates:
    - leather_1
    - leather_2
    - leather_3
  - type: PhysicalComposition
    materialComposition:
      Leather: 100

- type: entity
  parent: N14MaterialLeather
  id: N14MaterialLeather1
  suffix: Single
  components:
  - type: Stack
    count: 1

#MARK: Raw leather
- type: entity
  parent: N14MaterialBase
  id: N14MaterialRawLeather
  name: raw leather
  description: A piece of raw, unusable skin. Nothing special.
  suffix: Full, 15
  components:
  - type: Sprite
    state: raw_leather_2
    layers:
    - state: raw_leather_2
      map: ["base"]
  - type: Stack
    stackType: RawLeather
    count: 15
    baseLayer: base
    layerStates:
    - raw_leather_1
    - raw_leather_2
  - type: PhysicalComposition
    materialComposition:
      RawLeather: 100

- type: entity
  parent: N14MaterialRawLeather
  id: N14MaterialRawLeather1
  suffix: Single
  components:
  - type: Stack
    count: 1

#MARK: Ant-chitin
- type: entity
  parent: N14MaterialBase
  id: N14MaterialAntChitin
  name: ant chitin
  description: A strong and resistent piece of ant "skin".
  suffix: Full, 3
  components:
  - type: Sprite
    sprite: _Nuclear14/Objects/Misc/mob_drops.rsi
    state: chitin_3
    layers:
    - state: chitin_3
      map: ["base"]
  - type: Stack
    stackType: AntChitin
    count: 3
    baseLayer: base
    layerStates:
    - chitin_1
    - chitin_1
    - chitin_2
    - chitin_3
  - type: PhysicalComposition
    materialComposition:
      AntChitin: 100
  - type: Item
    size: Small

- type: entity
  parent: N14MaterialAntChitin
  id: N14MaterialAntChitin1
  suffix: Single
  components:
  - type: Stack
    count: 1

#MARK: Exoskeleton
- type: entity
  parent: N14MaterialBase
  id: N14MaterialExoskeleton
  name: radscorpion exoskeleton piece
  description: A strong and damage-resistant piece of radscorpion exoskeleton.
  suffix: ""
  components:
  - type: Sprite
    sprite: _Nuclear14/Objects/Misc/mob_drops.rsi
    state: rad_exo
  - type: PhysicalComposition
    materialComposition:
      Exoskeleton: 100
  - type: Item
    size: Small

#MARK: Thread
- type: entity
  parent: N14MaterialBase
  id: N14MaterialThread
  name: thread
  description: A product made from finely twisted yarn.
  suffix: Full, 10
  components:
  - type: Sprite
    sprite: /Textures/_Nuclear14/Objects/Misc/materials.rsi
    state: thread
    layers:
    - state: thread
      map: ["base"]
  - type: Stack
    stackType: Thread
    count: 10
    baseLayer: base
    layerStates:
    - thread
    - thread
    - thread
  - type: PhysicalComposition
    materialComposition:
      Thread: 100
  - type: Item
    size: Small

- type: entity
  parent: N14MaterialThread
  id: N14MaterialThread1
  name: thread
  suffix: Single
  components:
  - type: Stack
    count: 1

#MARK: Scrap
- type: entity
  parent: BaseItem
  id: N14ScrapBase
  description: A collection of damaged components and materials that are no longer suitable for their original purpose, but may still have some value.
  abstract: true
  components:
  - type: Sprite
    sprite: /Textures/_Nuclear14/Objects/Misc/materials.rsi
  - type: Item
    size: Small
<<<<<<< HEAD
  - type: StaticPrice
    price: 3
=======
>>>>>>> 4f81ea91
  - type: Craftable # Corvax-Change
  - type: Tag
    tags:
    - Scrap

- type: entity
  parent: N14ScrapBase
  id: N14Scrap
  name: scrap
  suffix: Full, 30
  components:
  - type: Material
  - type: PhysicalComposition
    materialComposition:
      Scrap: 100
  - type: Stack
    count: 30
    stackType: N14Scrap
    baseLayer: base
    layerStates:
    - scrap
    - scrap_2
  - type: Sprite
    state: scrap
    layers:
    - state: scrap_2
      map: ["base"]
  - type: Item
    heldPrefix: scrap
  - type: Appearance

- type: entity
  parent: N14Scrap
  id: N14Scrap1
  name: scrap
  suffix: Single
  components:
  - type: Stack
    count: 1

#MARK: Scrap Electronic
- type: entity
  parent: N14ScrapBase
  id: N14ScrapElectronic
  name: electronic scrap
  suffix: Full, 30
  components:
  - type: Material
  - type: PhysicalComposition
    materialComposition:
      ScrapElectronic: 100
  - type: Stack
    count: 30
    stackType: N14ScrapElectronic
    baseLayer: base
    layerStates:
    - scrap_electronic
    - scrap_electronic_2
  - type: Sprite
    state: scrap_electronic
    layers:
    - state: scrap_electronic_2
      map: ["base"]
  - type: Item
    heldPrefix: scrap_electronic
  - type: Appearance

- type: entity
  parent: N14ScrapElectronic
  id: N14ScrapElectronic1
  name: electronic scrap
  suffix: Single
  components:
  - type: Stack
    count: 1

#MARK: Scrap Steel
- type: entity
  parent: N14ScrapBase
  id: N14ScrapSteel
  name: steel scrap
  suffix: Full, 30
  components:
  - type: Material
  - type: PhysicalComposition
    materialComposition:
      ScrapSteel: 100
  - type: Stack
    count: 30
    stackType: N14ScrapSteel
    baseLayer: base
    layerStates:
    - scrap_steel
    - scrap_steel_2
  - type: Sprite
    state: scrap_steel
    layers:
    - state: scrap_steel_2
      map: ["base"]
  - type: Item
    heldPrefix: scrap_steel
  - type: Appearance

- type: entity
  parent: N14ScrapSteel
  id: N14ScrapSteel1
  name: steel scrap
  suffix: Single
  components:
  - type: Stack
    count: 1

#MARK: Scrap Gold
- type: entity
  parent: N14ScrapBase
  id: N14ScrapGold
  name: gold scrap
  suffix: Full, 30
  components:
  - type: Material
  - type: PhysicalComposition
    materialComposition:
      ScrapGold: 100
  - type: Stack
    count: 30
    stackType: N14ScrapGold
    baseLayer: base
  - type: Sprite
    state: scrap_gold
  - type: Item
    heldPrefix: scrap_gold
  - type: Appearance

- type: entity
  parent: N14ScrapGold
  id: N14ScrapGold1
  name: gold scrap
  suffix: Single
  components:
  - type: Stack
    count: 1

#MARK: Scrap Copper
- type: entity
  parent: N14ScrapBase
  id: N14ScrapCopper
  name: copper scrap
  suffix: Full, 30
  components:
  - type: Material
  - type: PhysicalComposition
    materialComposition:
      ScrapCopper: 100
  - type: Stack
    count: 30
    stackType: N14ScrapCopper
    baseLayer: base
  - type: Sprite
    state: scrap_copper
  - type: Item
    heldPrefix: scrap_copper
  - type: Appearance

- type: entity
  parent: N14ScrapCopper
  id: N14ScrapCopper1
  name: copper scrap
  suffix: Single
  components:
  - type: Stack
    count: 1

#MARK: Scrap Brass
- type: entity
  parent: N14ScrapBase
  id: N14ScrapBrass
  name: brass scrap
  suffix: Full, 30
  components:
  - type: Material
  - type: PhysicalComposition
    materialComposition:
      ScrapBrass: 100
  - type: Stack
    count: 30
    stackType: N14ScrapBrass
    baseLayer: base
  - type: Sprite
    state: scrap_brass
  - type: Item
    heldPrefix: scrap_brass
  - type: Appearance

- type: entity
  parent: N14ScrapBrass
  id: N14ScrapBrass1
  name: brass scrap
  suffix: Single
  components:
  - type: Stack
    count: 1

#MARK: Scrap Lead
- type: entity
  parent: N14ScrapBase
  id: N14ScrapLead
  name: lead scrap
  suffix: Full, 30
  components:
  - type: Material
  - type: PhysicalComposition
    materialComposition:
      ScrapLead: 100
  - type: Stack
    count: 30
    stackType: N14ScrapLead
    baseLayer: base
  - type: Sprite
    state: scrap_lead
  - type: Item
    heldPrefix: scrap_lead
  - type: Appearance

- type: entity
  parent: N14ScrapLead
  id: N14ScrapLead1
  name: lead scrap
  suffix: Single
  components:
  - type: Stack
    count: 1<|MERGE_RESOLUTION|>--- conflicted
+++ resolved
@@ -439,11 +439,6 @@
     sprite: /Textures/_Nuclear14/Objects/Misc/materials.rsi
   - type: Item
     size: Small
-<<<<<<< HEAD
-  - type: StaticPrice
-    price: 3
-=======
->>>>>>> 4f81ea91
   - type: Craftable # Corvax-Change
   - type: Tag
     tags:
