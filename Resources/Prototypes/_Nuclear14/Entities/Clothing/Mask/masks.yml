- type: entity
  parent: ClothingMaskBase
  id: N14ClothingMaskHockey
  name: hockey mask
  description: A light white mask with red lines and holes to breath through.
  components:
  - type: Sprite
    sprite: _Nuclear14/Clothing/Mask/hockeymask.rsi
  - type: Clothing
    sprite: _Nuclear14/Clothing/Mask/hockeymask.rsi
  - type: BreathMask
  - type: IngestionBlocker
  - type: Armor
    modifiers:
      coefficients:
        Blunt: 0.95
        Slash: 0.95
        Piercing: 0.95
  - type: Tag
    tags:
    - WhitelistChameleon

- type: entity
  parent: ClothingMaskBase
  id: N14ClothingMaskPlate
  name: plate mask
  description: A steel plate with 2 eyeholes, shaped to cover the face.
  components:
  - type: Sprite
    sprite: _Nuclear14/Clothing/Mask/platemask.rsi
  - type: Clothing
    sprite: _Nuclear14/Clothing/Mask/platemask.rsi
  - type: BreathMask
  - type: IngestionBlocker
  - type: Armor
    modifiers:
      coefficients:
        Blunt: 0.9
        Slash: 0.9
        Piercing: 0.95
  - type: Tag
    tags:
    - WhitelistChameleon

- type: entity
  parent: ClothingMaskBase
  id: N14ClothingMaskGrill
  name: steel grill mask
  description: A steel mask with a grill-shaped visor.
  components:
  - type: Sprite
    sprite: _Nuclear14/Clothing/Mask/grillmask.rsi
  - type: Clothing
    sprite: _Nuclear14/Clothing/Mask/grillmask.rsi
  - type: BreathMask
  - type: IngestionBlocker
  - type: Armor
    modifiers:
      coefficients:
        Blunt: 0.9
        Slash: 0.9
        Piercing: 0.95
  - type: Tag
    tags:
    - WhitelistChameleon

- type: entity
  parent: ClothingMaskBase
  id: N14ClothingMaskBrownBalaclava
  name: brown balaclava
<<<<<<< HEAD
<<<<<<< HEAD
  description: A piece of cloth with a hole in it to see, not really a big invention from the pre-war but it can be warm enough to protect from the cold. This one is brown.
=======
  description: A piece of cloth with a hole on it to see, not really a big invention from the pre-war but it can be warm enough to protect from the cold. this one is brown.
>>>>>>> private/UpOctober
=======
  description: A piece of cloth with a hole on it to see, not really a big invention from the pre-war but it can be warm enough to protect from the cold. this one is brown.
>>>>>>> 25ade07d
  components:
  - type: Sprite
    sprite: _Nuclear14/Clothing/Mask/brownbalaclava.rsi
  - type: Clothing
    sprite: _Nuclear14/Clothing/Mask/brownbalaclava.rsi
  - type: BreathMask
  - type: IngestionBlocker
  - type: Tag
    tags:
<<<<<<< HEAD
    - WhitelistChameleon
<<<<<<< HEAD

- type: entity
  parent: ClothingMaskBase
  id: N14ClothingMaskSkirmisher
  name: skirmisher mask
  description: A leather mask with hanging chain mail to protect the mouth area, not the best but it can stop sharpnel pretty well.
  components:
  - type: Sprite
    sprite: _Nuclear14/Clothing/Mask/mountiemask.rsi
  - type: Clothing
    sprite: _Nuclear14/Clothing/Mask/mountiemask.rsi
  - type: BreathMask
  - type: IngestionBlocker
  - type: Armor
    modifiers:
      coefficients:
        Blunt: 0.9
        Slash: 0.9
        Piercing: 0.95
  - type: Tag
    tags:
    - WhitelistChameleon
=======
>>>>>>> private/UpOctober
=======
    - WhitelistChameleon
>>>>>>> 25ade07d
<|MERGE_RESOLUTION|>--- conflicted
+++ resolved
@@ -68,15 +68,7 @@
   parent: ClothingMaskBase
   id: N14ClothingMaskBrownBalaclava
   name: brown balaclava
-<<<<<<< HEAD
-<<<<<<< HEAD
   description: A piece of cloth with a hole in it to see, not really a big invention from the pre-war but it can be warm enough to protect from the cold. This one is brown.
-=======
-  description: A piece of cloth with a hole on it to see, not really a big invention from the pre-war but it can be warm enough to protect from the cold. this one is brown.
->>>>>>> private/UpOctober
-=======
-  description: A piece of cloth with a hole on it to see, not really a big invention from the pre-war but it can be warm enough to protect from the cold. this one is brown.
->>>>>>> 25ade07d
   components:
   - type: Sprite
     sprite: _Nuclear14/Clothing/Mask/brownbalaclava.rsi
@@ -86,9 +78,7 @@
   - type: IngestionBlocker
   - type: Tag
     tags:
-<<<<<<< HEAD
     - WhitelistChameleon
-<<<<<<< HEAD
 
 - type: entity
   parent: ClothingMaskBase
@@ -110,9 +100,4 @@
         Piercing: 0.95
   - type: Tag
     tags:
-    - WhitelistChameleon
-=======
->>>>>>> private/UpOctober
-=======
-    - WhitelistChameleon
->>>>>>> 25ade07d
+    - WhitelistChameleon