- type: entity
  parent: ClothingOuterBase
  id: N14ClothingOuterLeatherArmor
  name: leather armor
  description: A leather suit of armor that provides protection against physical threats.
  components:
  - type: Sprite
    sprite: _Nuclear14/Clothing/OuterClothing/Armor/falloutleather.rsi
  - type: Clothing
    sprite: _Nuclear14/Clothing/OuterClothing/Armor/falloutleather.rsi
  - type: Armor
    modifiers:
      coefficients:
        Blunt: 0.75
        Slash: 0.85
        Piercing: 0.85
        Heat: 0.75
  - type: Butcherable
    butcheringType: Knife
    spawned:
    - id: N14MaterialLeather1
      amount: 4

- type: entity
  parent: ClothingOuterBase
  id: N14ClothingOuterMetalArmor
  name: metal armor
  description: A suit of metal armor that provides protection against physical threats at the cost of movement.
  components:
  - type: Sprite
    sprite: _Nuclear14/Clothing/OuterClothing/Armor/falloutmetal.rsi
  - type: Clothing
    sprite: _Nuclear14/Clothing/OuterClothing/Armor/falloutmetal.rsi
  - type: Armor
    modifiers:
      coefficients:
        Blunt: 0.75
        Slash: 0.6
        Piercing: 0.65
        Heat: 0.8
  - type: ExplosionResistance
    damageCoefficient: 0.7
  - type: Reflect
    reflectProb: 0.05
    spread: 150
  - type: ClothingSpeedModifier
    walkModifier: 0.90
    sprintModifier: 0.90

- type: entity
  parent: ClothingOuterBase
  id: N14ClothingOuterCombatArmor
  name: combat armor
  description: A suit of combat armor that's used in combat.
  components:
  - type: Sprite
    sprite: _Nuclear14/Clothing/OuterClothing/Armor/falloutcombat.rsi
  - type: Clothing
    sprite: _Nuclear14/Clothing/OuterClothing/Armor/falloutcombat.rsi
  - type: Armor
    modifiers:
      coefficients:
        Blunt: 0.65
        Slash: 0.65
        Piercing: 0.6
        Heat: 0.6
  - type: ExplosionResistance
    damageCoefficient: 0.7

- type: entity
  parent: ClothingOuterBase
  id: N14ClothingOuterCombatArmorMK2
  name: combat armor mk2
  description: A suit of combat armor that's used in combat. It looks stronger than basic combat armor.
  components:
  - type: Sprite
    sprite: _Nuclear14/Clothing/OuterClothing/Armor/falloutcombatmk2.rsi
  - type: Clothing
    sprite: _Nuclear14/Clothing/OuterClothing/Armor/falloutcombatmk2.rsi
  - type: Armor
    modifiers:
      coefficients:
        Blunt: 0.6
        Slash: 0.6
        Piercing: 0.55
        Heat: 0.55
  - type: ExplosionResistance
    damageCoefficient: 0.65

- type: entity
  parent: ClothingOuterBase
  id: N14ClothingOuterMarineArmor
  name: marine armor
  description: An extremely advanced piece of combat armor, the strongest you can find.
  components:
  - type: Sprite
    sprite: _Nuclear14/Clothing/OuterClothing/Armor/falloutmarinearmor.rsi
  - type: Clothing
    sprite: _Nuclear14/Clothing/OuterClothing/Armor/falloutmarinearmor.rsi
  - type: Armor
    modifiers:
      coefficients:
        Blunt: 0.55
        Slash: 0.55
        Piercing: 0.5
        Heat: 0.5
  - type: ExplosionResistance
    damageCoefficient: 0.6

- type: entity
  parent: N14ClothingOuterCombatArmorMK2
  id: N14ClothingOuterEnclaveArmor
  name: enclave armor
  description: A suit of armor used by Enclave soldiers.
  components:
  - type: Sprite
    sprite: _Nuclear14/Clothing/OuterClothing/Armor/falloutenclavearmor.rsi
  - type: Clothing
    sprite: _Nuclear14/Clothing/OuterClothing/Armor/falloutenclavearmor.rsi

- type: entity
  parent: ClothingOuterBase
  id: N14ClothingOuterVaultSecVest
  name: vault security vest
  description: A vest used by Vault security to protect themselves.
  components:
  - type: Sprite
    sprite: _Nuclear14/Clothing/OuterClothing/Armor/falloutvaultsec.rsi
  - type: Clothing
    sprite: _Nuclear14/Clothing/OuterClothing/Armor/falloutvaultsec.rsi
  - type: Armor
    modifiers:
      coefficients:
        Blunt: 0.7
        Slash: 0.7
        Piercing: 0.7
        Heat: 0.8

- type: entity
  parent: ClothingOuterBase
  id: N14ClothingOuterEnclavePeacekeeper
  name: enclave peacekeeper vest
  description: A bulletproof vest used by Enclave 'peacekeepers'. Pfft. Yeah, right.
  components:
  - type: Sprite
    sprite: _Nuclear14/Clothing/OuterClothing/Armor/falloutpeacekeeper.rsi
  - type: Clothing
    sprite: _Nuclear14/Clothing/OuterClothing/Armor/falloutpeacekeeper.rsi
  - type: Armor
    modifiers:
      coefficients:
        Blunt: 0.9
        Slash: 0.9
        Piercing: 0.4
        Heat: 0.5

#MARK: Tribal
- type: entity
  parent: ClothingOuterBase
  id: N14ClothingOuterTribalArmor
  name: tribal armor
  description: A piece of armor used by tribals.
  components:
  - type: Sprite
    sprite: _Nuclear14/Clothing/OuterClothing/Armor/fallouttribal.rsi
  - type: Clothing
    sprite: _Nuclear14/Clothing/OuterClothing/Armor/fallouttribal.rsi
  - type: Armor
    modifiers:
      coefficients:
        Blunt: 0.75
        Slash: 0.75
        Piercing: 0.75
        Heat: 0.9

- type: entity
  parent: ClothingOuterBase
  id: N14ClothingOuterTribalArmorHeavy
  name: heavy tribal armor
  description: A piece of heavy armor used by tribals.
  components:
  - type: Sprite
    sprite: _Nuclear14/Clothing/OuterClothing/Armor/fallouttribalheavy.rsi
  - type: Clothing
    sprite: _Nuclear14/Clothing/OuterClothing/Armor/fallouttribalheavy.rsi
  - type: ClothingSpeedModifier
    walkModifier: 0.95
    sprintModifier: 0.95
  - type: Armor
    modifiers:
      coefficients:
        Blunt: 0.65
        Slash: 0.65
        Piercing: 0.65
        Heat: 0.8
  - type: ExplosionResistance
    damageCoefficient: 0.85

- type: entity
  parent: ClothingOuterBase
  id: N14ClothingOuterCombatTribal
  name: tribal combat armor
  description: A salvaged combat armor to fit the tribe's needs.
  components:
  - type: Sprite
    sprite: _Nuclear14/Clothing/OuterClothing/Armor/falloutcombattribal.rsi
  - type: Clothing
    sprite: _Nuclear14/Clothing/OuterClothing/Armor/falloutcombattribal.rsi
  - type: Armor
    modifiers:
      coefficients:
        Blunt: 0.7
        Slash: 0.7
        Piercing: 0.65
        Heat: 0.65
  - type: ExplosionResistance
    damageCoefficient: 0.75

#MARK: Raiders
- type: entity
  parent: ClothingOuterBase
  id: N14ClothingOuterRaiderBadlands
  name: raider badlands armor
  description: A suit of raider armor. It provides barely any protection... but it DOES look cool.
  components:
  - type: Sprite
    sprite: _Nuclear14/Clothing/OuterClothing/Armor/falloutraiderbadlands.rsi
  - type: Clothing
    sprite: _Nuclear14/Clothing/OuterClothing/Armor/falloutraiderbadlands.rsi
  - type: Armor
    modifiers:
      coefficients:
        Blunt: 0.85
        Slash: 0.85
        Heat: 0.85
        Piercing: 0.85
  - type: ClothingSpecialModifier
    strengthModifier: 1

- type: entity
  parent: ClothingOuterBase
  id: N14ClothingOuterRaiderBlastmaster
  name: raider blastmaster armor
  description: A suit of raider armor. It provides barely any protection... but it DOES look cool.
  components:
  - type: Sprite
    sprite: _Nuclear14/Clothing/OuterClothing/Armor/falloutraiderblastmaster.rsi
  - type: Clothing
    sprite: _Nuclear14/Clothing/OuterClothing/Armor/falloutraiderblastmaster.rsi
  - type: Armor
    modifiers:
      coefficients:
        Blunt: 0.85
        Slash: 0.85
        Heat: 0.85
        Piercing: 0.85
  - type: ClothingSpecialModifier
    strengthModifier: 1

- type: entity
  parent: N14ClothingOuterCombatArmor
  id: N14ClothingOuterRaiderCombat1
  name: raider combat armor
  description: An armor piece infamously used by raiders of all kinds in combat.
  components:
  - type: Sprite
    sprite: _Nuclear14/Clothing/OuterClothing/Armor/falloutcombatraider1.rsi
  - type: Clothing
    sprite: _Nuclear14/Clothing/OuterClothing/Armor/falloutcombatraider1.rsi

- type: entity
  parent: ClothingOuterBase
  id: N14ClothingOuterRaiderCombat2
  name: raider combat armor mk2
  description: An armor piece infamously used by Raiders of all kinds in combat, this one seems to hold some pieces of a salvaged mk2 combat armor.
  components:
  - type: Sprite
    sprite: _Nuclear14/Clothing/OuterClothing/Armor/falloutcombatraider2.rsi
  - type: Clothing
    sprite: _Nuclear14/Clothing/OuterClothing/Armor/falloutcombatraider2.rsi
  - type: Armor
    modifiers:
      coefficients:
        Blunt: 0.6
        Slash: 0.6
        Piercing: 0.5
        Heat: 0.5
  - type: ExplosionResistance
    damageCoefficient: 0.75

- type: entity
  parent: ClothingOuterBase
  id: N14ClothingOuterPoliceCombat
  name: police combat armor
  description: A blue lighter variant of combat armor used by police forces of the pre-war.
  components:
  - type: Sprite
    sprite: _Nuclear14/Clothing/OuterClothing/Armor/falloutpolicecombat.rsi
  - type: Clothing
    sprite: _Nuclear14/Clothing/OuterClothing/Armor/falloutpolicecombat.rsi
  - type: Armor
    modifiers:
      coefficients:
        Blunt: 0.75
        Slash: 0.75
        Piercing: 0.7
        Heat: 0.7

- type: entity
  parent: ClothingOuterBase
  id: N14ClothingOuterCombatRusted
  name: rusted combat armor
  description: A suit of combat armor. This one looks rusted.
  components:
  - type: Sprite
    sprite: _Nuclear14/Clothing/OuterClothing/Armor/falloutcombatrusted.rsi
  - type: Clothing
    sprite: _Nuclear14/Clothing/OuterClothing/Armor/falloutcombatrusted.rsi
  - type: Armor
    modifiers:
      coefficients:
        Blunt: 0.7
        Slash: 0.7
        Piercing: 0.65
        Heat: 0.65
  - type: ExplosionResistance
    damageCoefficient: 0.75

- type: entity
  parent: N14ClothingOuterCombatRusted
  id: N14ClothingOuterCombatRaider
  name: raider combat armor
  description: A suit of combat armor. This one is quite decrepit and broken down.
  components:
  - type: Sprite
    sprite: _Nuclear14/Clothing/OuterClothing/Armor/falloutcombatraider.rsi
  - type: Clothing
    sprite: _Nuclear14/Clothing/OuterClothing/Armor/falloutcombatraider.rsi

- type: entity
  parent: N14ClothingOuterCombatArmor
  id: N14ClothingOuterCombatPainspike
  name: painspike combat armor
  description: A suit of combat armor. This one seems to be dyed black and modified with spikes around its entirety.
  components:
  - type: Sprite
    sprite: _Nuclear14/Clothing/OuterClothing/Armor/falloutcombatpainspike.rsi
  - type: Clothing
    sprite: _Nuclear14/Clothing/OuterClothing/Armor/falloutcombatpainspike.rsi

- type: entity
  parent: ClothingOuterBase
  id: N14ClothingOuterPainspike
  name: painspike armor
  description: A particularly unhuggable armor, even by raider standards. Extremely spiky.
  components:
  - type: Sprite
    sprite: _Nuclear14/Clothing/OuterClothing/Armor/falloutpainspike.rsi
  - type: Clothing
    sprite: _Nuclear14/Clothing/OuterClothing/Armor/falloutpainspike.rsi
  - type: Armor
    modifiers:
      coefficients:
        Blunt: 0.8
        Slash: 0.9
        Piercing: 0.75
        Heat: 0.8

- type: entity
  parent: ClothingOuterBase
  id: N14ClothingOuterSupafly
  name: supafly
  description: Fabulous mutant powers were revealed to me the day I held aloft my bumper sword and said... BY THE POWER OF NUKA-COLA, I AM RAIDER MAN!
  components:
  - type: Sprite
    sprite: _Nuclear14/Clothing/OuterClothing/Armor/falloutsupafly.rsi
  - type: Clothing
    sprite: _Nuclear14/Clothing/OuterClothing/Armor/falloutsupafly.rsi
  - type: Armor
    modifiers:
      coefficients:
        Blunt: 1.1
        Slash: 1.1
        Piercing: 1.2
        Heat: 1.2
  - type: ClothingSpeedModifier
    walkModifier: 1.2
    sprintModifier: 1.2
  - type: Reflect
    reflectProb: 0.5
    spread: 150

- type: entity
  parent: ClothingOuterStorageBase
  id: N14ClothingOuterPoliceVest
  name: police vest
  description: A protective vest used for the pre-war police.
  components:
  - type: Sprite
    sprite: _Nuclear14/Clothing/OuterClothing/Armor/falloutpolicevest.rsi
  - type: Clothing
    sprite: _Nuclear14/Clothing/OuterClothing/Armor/falloutpolicevest.rsi
  - type: Armor
    modifiers:
      coefficients:
        Blunt: 0.85
        Slash: 0.85
        Piercing: 0.7
        Heat: 0.7

- type: entity
  parent: ClothingOuterStorageBase
  id: N14ClothingOuterSheriffVest
  name: sheriff vest
  description: The sheriff needs a good piece of armo to protect themselves from the dangers of the wasteland.
  components:
  - type: Sprite
    sprite: _Nuclear14/Clothing/OuterClothing/Armor/falloutsheriffvest.rsi
  - type: Clothing
    sprite: _Nuclear14/Clothing/OuterClothing/Armor/falloutsheriffvest.rsi
  - type: Armor
    modifiers:
      coefficients:
        Blunt: 0.8
        Slash: 0.8
        Piercing: 0.65
        Heat: 0.65

#MARK: NCR

- type: entity
  parent: ClothingOuterBase
  id: N14ClothingOuterNCRVestSnow
  name: snow leather NCR vest
<<<<<<< HEAD
<<<<<<< HEAD
  description: A light ballistic plate inside a leather vest, cheap and easy to mass produce, perfect armor for light infantry. This one is covered in snow-white camo.
=======
  description: A light ballistic plate inside a leather vest, cheap and easy to mass produce, perfect armor for light infantry. this one is covered in snow white camo.
>>>>>>> private/UpOctober
=======
  description: A light ballistic plate inside a leather vest, cheap and easy to mass produce, perfect armor for light infantry. this one is covered in snow white camo.
>>>>>>> 25ade07d
  components:
  - type: Sprite
    sprite: _Nuclear14/Clothing/OuterClothing/Armor/falloutNCRvest.rsi
  - type: Clothing
    sprite: _Nuclear14/Clothing/OuterClothing/Armor/falloutNCRvest.rsi
  - type: Armor
    modifiers:
      coefficients:
        Blunt: 0.8
        Slash: 0.8
        Piercing: 0.65
        Heat: 0.7
  - type: ExplosionResistance
    damageCoefficient: 0.9

- type: entity
  parent: ClothingOuterBase
  id: N14ClothingOuterNCRVestWoods
  name: woods leather NCR vest
<<<<<<< HEAD
<<<<<<< HEAD
  description: A light ballistic plate inside a leather vest, cheap and easy to mass produce, perfect armor for light infantry. This one is covered in green camo.
=======
  description: A light ballistic plate inside a leather vest, cheap and easy to mass produce, perfect armor for light infantry. this one is covered in green camo.
>>>>>>> private/UpOctober
=======
  description: A light ballistic plate inside a leather vest, cheap and easy to mass produce, perfect armor for light infantry. this one is covered in green camo.
>>>>>>> 25ade07d
  components:
  - type: Sprite
    sprite: _Nuclear14/Clothing/OuterClothing/Armor/falloutNCRvest2.rsi
  - type: Clothing
    sprite: _Nuclear14/Clothing/OuterClothing/Armor/falloutNCRvest2.rsi
  - type: Armor
    modifiers:
      coefficients:
        Blunt: 0.8
        Slash: 0.8
        Piercing: 0.65
        Heat: 0.7
  - type: ExplosionResistance
    damageCoefficient: 0.9

- type: entity
  parent: ClothingOuterBase
  id: N14ClothingOuterNCRVestDesert
  name: desert leather NCR vest
<<<<<<< HEAD
<<<<<<< HEAD
  description: A light ballistic plate inside a leather vest, cheap and easy to mass produce, perfect armor for light infantry. This one is covered in classic desert camo.
=======
  description: A light ballistic plate inside a leather vest, cheap and easy to mass produce, perfect armor for light infantry. this one is covered in classic desert camo.
>>>>>>> private/UpOctober
=======
  description: A light ballistic plate inside a leather vest, cheap and easy to mass produce, perfect armor for light infantry. this one is covered in classic desert camo.
>>>>>>> 25ade07d
  components:
  - type: Sprite
    sprite: _Nuclear14/Clothing/OuterClothing/Armor/falloutNCRvest3.rsi
  - type: Clothing
    sprite: _Nuclear14/Clothing/OuterClothing/Armor/falloutNCRvest3.rsi
  - type: Armor
    modifiers:
      coefficients:
        Blunt: 0.8
        Slash: 0.8
        Piercing: 0.65
        Heat: 0.7
  - type: ExplosionResistance
    damageCoefficient: 0.9

- type: entity
  parent: ClothingOuterBase
  id: N14ClothingOuterNCRPlateWoods
  name: NCR plate armor
  description: A bunch of light steel plates connected to a hollow regular vest, designed to protect during melee combat.
  components:
  - type: Sprite
    sprite: _Nuclear14/Clothing/OuterClothing/Armor/falloutNCRplatevest.rsi
  - type: Clothing
    sprite: _Nuclear14/Clothing/OuterClothing/Armor/falloutNCRplatevest.rsi
  - type: Armor
    modifiers:
      coefficients:
        Blunt: 0.75
        Slash: 0.6
        Piercing: 0.6
        Heat: 0.7
  - type: ExplosionResistance
    damageCoefficient: 0.65
  - type: Reflect
    reflectProb: 0.05
    spread: 150
  - type: ClothingSpeedModifier
    walkModifier: 0.90
    sprintModifier: 0.90

- type: entity
  parent: ClothingOuterBase
  id: N14ClothingOuterNCRPlateDesert
  name: NCR plate armor
  description: A bunch of light steel plates connected to a hollow regular vest, designed to protect during melee combat.
  components:
  - type: Sprite
    sprite: _Nuclear14/Clothing/OuterClothing/Armor/falloutNCRplatevest2.rsi
  - type: Clothing
    sprite: _Nuclear14/Clothing/OuterClothing/Armor/falloutNCRplatevest2.rsi
  - type: Armor
    modifiers:
      coefficients:
        Blunt: 0.75
        Slash: 0.6
        Piercing: 0.6
        Heat: 0.7
  - type: ExplosionResistance
    damageCoefficient: 0.65
  - type: Reflect
    reflectProb: 0.05
    spread: 150
  - type: ClothingSpeedModifier
    walkModifier: 0.90
    sprintModifier: 0.90

- type: entity
  parent: ClothingOuterStorageBase
  id: N14ClothingOuterNCRPouchedVestWoods
  name: pouched leather NCR vest
  description: A leather vest with a light ballistic plate inside, this vest comes with a pack of pouches to hold any kind of things. It's uncomfy to move with it.
  components:
  - type: Sprite
    sprite: _Nuclear14/Clothing/OuterClothing/Armor/falloutNCRwebvest.rsi
  - type: Clothing
    sprite: _Nuclear14/Clothing/OuterClothing/Armor/falloutNCRwebvest.rsi
  - type: Armor
    modifiers:
      coefficients:
        Blunt: 0.8
        Slash: 0.8
        Piercing: 0.65
        Heat: 0.7
  - type: ExplosionResistance
    damageCoefficient: 0.9

- type: entity
  parent: ClothingOuterStorageBase
  id: N14ClothingOuterNCRPouchedVestDesert
  name: pouched leather NCR vest
<<<<<<< HEAD
<<<<<<< HEAD
  description: A leather vest with a light ballistic plate inside, this vest comes with a pack of pouches to hold any kind of things. It's uncomfy to move with it.
=======
  description: A leather vest with a light ballistic plate inside, this vest comes with a pack of pouches to hold any kind of things, its uncomfy to move with it.
>>>>>>> private/UpOctober
=======
  description: A leather vest with a light ballistic plate inside, this vest comes with a pack of pouches to hold any kind of things, its uncomfy to move with it.
>>>>>>> 25ade07d
  components:
  - type: Sprite
    sprite: _Nuclear14/Clothing/OuterClothing/Armor/falloutNCRwebvest2.rsi
  - type: Clothing
    sprite: _Nuclear14/Clothing/OuterClothing/Armor/falloutNCRwebvest2.rsi
  - type: Armor
    modifiers:
      coefficients:
        Blunt: 0.8
        Slash: 0.8
        Piercing: 0.65
        Heat: 0.7
  - type: ExplosionResistance
    damageCoefficient: 0.9

- type: entity
  parent: ClothingOuterStorageBase
  id: N14ClothingOuterNCRLightPouchedVest
  name: light pouched leather NCR vest
  description: A hardened leather vest with a light ballistic plate inside, this vest comes with a pack of pouches to hold any kind of things.
  components:
  - type: Sprite
    sprite: _Nuclear14/Clothing/OuterClothing/Armor/falloutNCRlightwebvest.rsi
  - type: Clothing
    sprite: _Nuclear14/Clothing/OuterClothing/Armor/falloutNCRlightwebvest.rsi
  - type: Armor
    modifiers:
      coefficients:
        Blunt: 0.8
        Slash: 0.8
        Piercing: 0.7
        Heat: 0.75
  - type: ExplosionResistance
    damageCoefficient: 0.9

- type: entity
  parent: N14ClothingOuterCombatArmor
  id: N14ClothingOuterNCRCombatArmor
  name: NCR combat armor
  description: An old military grade pre-war combat armor, repainted to the colour scheme of the New California Republic.
  components:
  - type: Sprite
    sprite: _Nuclear14/Clothing/OuterClothing/Armor/falloutcombatNCR.rsi
  - type: Clothing
    sprite: _Nuclear14/Clothing/OuterClothing/Armor/falloutcombatNCR.rsi

- type: entity
  parent: N14ClothingOuterCombatArmorMK2
  id: N14ClothingOuterNCRCombatArmorMK2
  name: NCR combat armor mk2
  description: A reinforced set of bracers, greaves, and torso plating of pre-war design. This one is kitted with additional plates, repainted to the colour scheme of the New California Republic.
  components:
  - type: Sprite
    sprite: _Nuclear14/Clothing/OuterClothing/Armor/falloutcombatNCRmk2.rsi
  - type: Clothing
    sprite: _Nuclear14/Clothing/OuterClothing/Armor/falloutcombatNCRmk2.rsi

#MARK: NCR Rangers

- type: entity
  parent: ClothingOuterStorageBase
  id: N14ClothingOuterRangerVest
  name: ranger custom leather vest
  description: A custom NCR leather vest modified to become more versatile and protective.
  components:
  - type: Sprite
    sprite: _Nuclear14/Clothing/OuterClothing/Armor/falloutrangervest.rsi
  - type: Clothing
    sprite: _Nuclear14/Clothing/OuterClothing/Armor/falloutrangervest.rsi
  - type: Armor
    modifiers:
      coefficients:
        Blunt: 0.75
        Slash: 0.75
        Piercing: 0.6
        Heat: 0.6
  - type: ExplosionResistance
    damageCoefficient: 0.8

- type: entity
  parent: N14ClothingOuterNCRCombatArmor
  id: N14ClothingOuterRangerArmor
  name: ranger patrol armor
  description: A complete piece of combat armor created by the NCR itself, used by the NCR Rangers during their most dangerous patrols.
  components:
  - type: Sprite
    sprite: _Nuclear14/Clothing/OuterClothing/Armor/falloutrangersuit.rsi
  - type: Clothing
    sprite: _Nuclear14/Clothing/OuterClothing/Armor/falloutrangersuit.rsi

- type: entity
  parent: N14ClothingOuterNCRCombatArmor
  id: N14ClothingOuterRangerArmorB
  name: customized ranger patrol armor
  description: A customized and moderately-worn suit of patrol ranger armor. A sun-worn thick olive duster is worn over the armor.
  components:
  - type: Sprite
    sprite: _Nuclear14/Clothing/OuterClothing/Armor/falloutrangersuitb.rsi
  - type: Clothing
    sprite: _Nuclear14/Clothing/OuterClothing/Armor/falloutrangersuitb.rsi

- type: entity
  parent: ClothingOuterStorageBase
  id: N14ClothingOuterRangerDuster
  name: ranger recon duster
  description: A thicker than average duster worn by NCR recon rangers out in the field. It's not heavily armored by any means, but is easy to move around in and provides excellent protection from the harsh desert environment.
  components:
  - type: Sprite
    sprite: _Nuclear14/Clothing/OuterClothing/Armor/falloutrangerduster.rsi
  - type: Clothing
    sprite: _Nuclear14/Clothing/OuterClothing/Armor/falloutrangerduster.rsi
  - type: Armor
    modifiers:
      coefficients:
        Blunt: 0.7
        Slash: 0.7
        Piercing: 0.7
        Heat: 0.55
  - type: ExplosionResistance
    damageCoefficient: 0.8

#MARK: Veteran

- type: entity
  parent: ClothingOuterStorageBase
  id: N14ClothingOuterRangerCoat
  name: NCR ranger armor
  description: The most feared and skillful soldiers of the NCR that the wasteland can create tend to wear this armor.
  components:
  - type: Sprite
    sprite: _Nuclear14/Clothing/OuterClothing/Armor/falloutrangercoat.rsi
  - type: Clothing
    sprite: _Nuclear14/Clothing/OuterClothing/Armor/falloutrangercoat.rsi
  - type: Armor
    modifiers:
      coefficients:
        Blunt: 0.7
        Slash: 0.7
        Piercing: 0.7
        Heat: 0.55
  - type: ExplosionResistance
    damageCoefficient: 0.8

- type: entity
  parent: ClothingOuterStorageBase
  id: N14ClothingOuterRangerCombat
  name: ranger combat armor
  description: The Rangers combat armor consists of a pre-war L.A.P.D. riot suit under a duster with rodeo jeans. Considered one of the most prestigious suits of armor to earn and wear while in service of the NCR Rangers.
  components:
  - type: Sprite
    sprite: _Nuclear14/Clothing/OuterClothing/Armor/falloutrangercombat.rsi
  - type: Clothing
    sprite: _Nuclear14/Clothing/OuterClothing/Armor/falloutrangercombat.rsi
  - type: Armor
    modifiers:
      coefficients:
        Blunt: 0.6
        Slash: 0.6
        Piercing: 0.55
        Heat: 0.55
  - type: ExplosionResistance
    damageCoefficient: 0.65

- type: entity
  parent: N14ClothingOuterRangerCombat
  id: N14ClothingOuterRangerCombatDesert
  name: desert ranger combat armor
  description: This is the original armor the NCR Ranger Combat armor was based off of. An awe inspiring suit of armor used by the legendary Desert Rangers.
  components:
  - type: Sprite
    sprite: _Nuclear14/Clothing/OuterClothing/Armor/falloutrangerdesertcombat.rsi
  - type: Clothing
    sprite: _Nuclear14/Clothing/OuterClothing/Armor/falloutrangerdesertcombat.rsi

- type: entity
  parent: N14ClothingOuterRangerCombat
  id: N14ClothingOuterRangerFox
  name: fox ranger combat armor
  description: A customized and well-worn suit of riot gear with parts of the suit reinforced with leather armor and slain Centurion armor pieces by the wearer. A sniper's veil is wrapped around the neck.
  components:
  - type: Sprite
    sprite: _Nuclear14/Clothing/OuterClothing/Armor/falloutrangerfox.rsi
  - type: Clothing
    sprite: _Nuclear14/Clothing/OuterClothing/Armor/falloutrangerfox.rsi

- type: entity
  parent: N14ClothingOuterRangerCombat
  id: N14ClothingOuterRangerWeathered
  name: weathered ranger combat armor
  description: A set of pre-unification desert ranger armor, made using parts of what was once USMC riot armor. It looks as if it has been worn for decades; the coat has become discoloured from years under the Mojave sun and has multiple tears and bullet holes in its leather. The armor plating itself seems to be in relatively good shape though it could do with some maintenance.
  components:
  - type: Sprite
    sprite: _Nuclear14/Clothing/OuterClothing/Armor/falloutrangerweathered.rsi
  - type: Clothing
    sprite: _Nuclear14/Clothing/OuterClothing/Armor/falloutrangerweathered.rsi

- type: entity
  parent: N14ClothingOuterRangerCombat
  id: N14ClothingOuterRangerElite # Admin event gear (OP)
  name: elite ranger combat armor
  description: A customized and well-worn suit of riot gear with parts of the suit reinforced with leather armor and slain Centurion armor pieces by the wearer. A sniper's veil is wrapped around the neck.
  components:
  - type: Sprite
    sprite: _Nuclear14/Clothing/OuterClothing/Armor/falloutrangerelite.rsi
  - type: Clothing
    sprite: _Nuclear14/Clothing/OuterClothing/Armor/falloutrangerelite.rsi
  - type: Armor
    modifiers:
      coefficients:
        Blunt: 0.3
        Slash: 0.3
        Piercing: 0.2
        Heat: 0.3

- type: entity
  parent: N14ClothingOuterRangerCombat
  id: N14ClothingOuterRangerEliteOld
  name: worn elite ranger combat armor
  description: A customized and well-worn suit of riot gear with parts of the suit reinforced with leather armor and slain Centurion armor pieces by the wearer. A sniper's veil is wrapped around the neck. This one has seen some wear.
  components:
  - type: Sprite
    sprite: _Nuclear14/Clothing/OuterClothing/Armor/falloutrangerelite.rsi
  - type: Clothing
    sprite: _Nuclear14/Clothing/OuterClothing/Armor/falloutrangerelite.rsi
  - type: Armor
    modifiers:
      coefficients:
        Blunt: 0.5
        Slash: 0.5
        Piercing: 0.35
        Heat: 0.4

- type: entity
  parent: N14ClothingOuterRangerCombat
  id: N14ClothingOuterRangerPrice
  name: spider ranger combat armor
  description: A customised and faded suit of riot gear, reminiscient of that found near Hopeville in the Divide, with a pair of wrist mounted ammo pouches for easy access to spare munitions with a pair of stripes down the back made from a fire-proof material.
  components:
  - type: Sprite
    sprite: _Nuclear14/Clothing/OuterClothing/Armor/falloutrangerspider.rsi
  - type: Clothing
    sprite: _Nuclear14/Clothing/OuterClothing/Armor/falloutrangerspider.rsi
  - type: Armor
    modifiers:
      coefficients:
        Blunt: 0.6
        Slash: 0.6
        Piercing: 0.4
        Heat: 0.5

#MARK: washington BoS

- type: entity
  parent: N14ClothingOuterCombatArmorMK2
  id: N14ClothingOuterCombatArmorBOSMK2
  name: brotherhood combat armor mk2
  description: A suit of combat armor used by the Washington Brotherhood of Steel.
  components:
  - type: Sprite
    sprite: _Nuclear14/Clothing/OuterClothing/Armor/falloutbosmk2armor.rsi
  - type: Clothing
    sprite: _Nuclear14/Clothing/OuterClothing/Armor/falloutbosmk2armor.rsi

- type: entity
  parent: N14ClothingOuterCombatArmor
  id: N14ClothingOuterCombatArmorBOS
  name: brotherhood combat armor
  description: A suit of combat armor used by the low-ranking members of the Washington Brotherhood of Steel.
  components:
  - type: Sprite
    sprite: _Nuclear14/Clothing/OuterClothing/Armor/falloutbosarmor.rsi
  - type: Clothing
    sprite: _Nuclear14/Clothing/OuterClothing/Armor/falloutbosarmor.rsi

- type: entity
  parent: N14ClothingOuterCombatArmor
  id: N14ClothingOuterCombatArmorKnightBOS
  name: knight combat armor
  description: A suit of combat armor used by the Knights in the Washington Brotherhood of Steel.
  components:
  - type: Sprite
    sprite: _Nuclear14/Clothing/OuterClothing/Armor/falloutbosknight.rsi
  - type: Clothing
    sprite: _Nuclear14/Clothing/OuterClothing/Armor/falloutbosknight.rsi

- type: entity
  parent: N14ClothingOuterCombatArmorMK2
  id: N14ClothingOuterCombatArmorSeniorBOS
  name: senior knight combat armor
  description: A suit of combat armor used by the Senior Knights in the Washington Brotherhood of Steel.
  components:
  - type: Sprite
    sprite: _Nuclear14/Clothing/OuterClothing/Armor/falloutbossenior.rsi
  - type: Clothing
    sprite: _Nuclear14/Clothing/OuterClothing/Armor/falloutbossenior.rsi

- type: entity
  parent: N14ClothingOuterCombatArmorMK2
  id: N14ClothingOuterCombatArmorCaptainBOS
  name: captain combat armor
  description: A suit of combat armor used by the Captains in the Washington Brotherhood of Steel.
  components:
  - type: Sprite
    sprite: _Nuclear14/Clothing/OuterClothing/Armor/falloutboscaptain.rsi
  - type: Clothing
    sprite: _Nuclear14/Clothing/OuterClothing/Armor/falloutboscaptain.rsi
  - type: Armor
    modifiers:
      coefficients:
        Blunt: 0.6
        Slash: 0.5
        Piercing: 0.5
        Heat: 0.4

- type: entity
  parent: ClothingOuterStorageBase
  id: N14ClothingOuterBosScribe
  name: researcher leather vest
  description: A leather vest with everything a Scribe could need during a field job, theres no Don Quixote without a Sancho Panza.
  components:
  - type: Sprite
    sprite: _Nuclear14/Clothing/OuterClothing/Armor/falloutbosvest.rsi
  - type: Clothing
    sprite: _Nuclear14/Clothing/OuterClothing/Armor/falloutbosvest.rsi
  - type: Armor
    modifiers:
      coefficients:
        Blunt: 0.8
        Slash: 0.8
        Piercing: 0.8
        Heat: 0.6

#MARK: midwest BoS

- type: entity
  parent: N14ClothingOuterCombatArmor
  id: N14ClothingOuterMidwestArmor
  name: midwest BoS combat armor
  description: A suit of combat armor modified with multiple well-polished metal plates.
  components:
  - type: Sprite
    sprite: _Nuclear14/Clothing/OuterClothing/Armor/falloutmidbosarmor.rsi
  - type: Clothing
    sprite: _Nuclear14/Clothing/OuterClothing/Armor/falloutmidbosarmor.rsi

- type: entity
  parent: N14ClothingOuterCombatArmorMK2
  id: N14ClothingOuterMidwestArmorMK2
  name: veteran midwest BoS combat armor
  description: A suit of combat armor modified with multiple well=polished metal plates and orange lines, a more robust version.
  components:
  - type: Sprite
    sprite: _Nuclear14/Clothing/OuterClothing/Armor/falloutmidbosarmorV2.rsi
  - type: Clothing
    sprite: _Nuclear14/Clothing/OuterClothing/Armor/falloutmidbosarmorV2.rsi

#MARK: craftable armors

- type: entity
  parent: ClothingOuterBase
  id: N14ClothingOuterInsectArmor
  name: insect armor
  description: A suit of handmade armor made from a blend of different insect pieces, very protective.
  components:
  - type: Sprite
    sprite: _Nuclear14/Clothing/OuterClothing/Armor/falloutinsectarmor.rsi
  - type: Clothing
    sprite: _Nuclear14/Clothing/OuterClothing/Armor/falloutinsectarmor.rsi
  - type: Armor
    modifiers:
      coefficients:
        Blunt: 0.7
        Slash: 0.65
        Piercing: 0.65
        Heat: 0.65

- type: entity
  parent: ClothingOuterBase
  id: N14ClothingOuterChitinArmor
  name: chitin armor
  description: A suit of handmade armor made from a lot of chitin from insects.
  components:
  - type: Sprite
    sprite: _Nuclear14/Clothing/OuterClothing/Armor/falloutchitinarmor.rsi
  - type: Clothing
    sprite: _Nuclear14/Clothing/OuterClothing/Armor/falloutchitinarmor.rsi
  - type: Armor
    modifiers:
      coefficients:
        Blunt: 0.9
        Slash: 0.6
        Piercing: 0.8
        Heat: 0.7

- type: entity
  parent: ClothingOuterBase
  id: N14ClothingOuterRadArmor
  name: radscorpion armor
  description: A suit of handmade armor made of pieces of exoskeleton from radscorpions.
  components:
  - type: Sprite
    sprite: _Nuclear14/Clothing/OuterClothing/Armor/falloutradarmor.rsi
  - type: Clothing
    sprite: _Nuclear14/Clothing/OuterClothing/Armor/falloutradarmor.rsi
  - type: Armor
    modifiers:
      coefficients:
        Blunt: 0.50
        Slash: 0.75
        Piercing: 0.75
        Heat: 0.8

- type: entity
  parent: ClothingOuterBase
  id: N14ClothingOuterLightMetalArmor
  name: light metal armor
  description: A suit of light metal armor that provides protection against physical threats.
  components:
  - type: Sprite
    sprite: _Nuclear14/Clothing/OuterClothing/Armor/falloutlightmetal.rsi
  - type: Clothing
    sprite: _Nuclear14/Clothing/OuterClothing/Armor/falloutlightmetal.rsi
  - type: Armor
    modifiers:
      coefficients:
        Blunt: 0.85
        Slash: 0.75
        Piercing: 0.75
        Heat: 0.85
  - type: ExplosionResistance
    damageCoefficient: 0.85

#MARK: RCMP armors

- type: entity
  parent: ClothingOuterBase
  id: N14ClothingOuterVestRCMP
  name: RCMP armored vest
  description: A bulletproof vest used by the Canadian Mounties of the RCMP.
  components:
  - type: Sprite
    sprite: _Nuclear14/Clothing/OuterClothing/Armor/falloutmountievest.rsi
  - type: Clothing
    sprite: _Nuclear14/Clothing/OuterClothing/Armor/falloutmountievest.rsi
  - type: Armor
    modifiers:
      coefficients:
        Blunt: 0.9
        Slash: 0.9
        Piercing: 0.5
        Heat: 0.5

- type: entity
  parent: ClothingOuterBase
  id: N14ClothingOuterCombatArmorRCMP
  name: RCMP combat armor
  description: A suit of combat armor that's used in combat, this one is a post-war model produced by the RCMP.
  components:
  - type: Sprite
    sprite: _Nuclear14/Clothing/OuterClothing/Armor/falloutmountiearmor.rsi
  - type: Clothing
    sprite: _Nuclear14/Clothing/OuterClothing/Armor/falloutmountiearmor.rsi
  - type: Armor
    modifiers:
      coefficients:
        Blunt: 0.65
        Slash: 0.65
        Piercing: 0.6
        Heat: 0.6
  - type: ExplosionResistance
    damageCoefficient: 0.7<|MERGE_RESOLUTION|>--- conflicted
+++ resolved
@@ -432,15 +432,7 @@
   parent: ClothingOuterBase
   id: N14ClothingOuterNCRVestSnow
   name: snow leather NCR vest
-<<<<<<< HEAD
-<<<<<<< HEAD
   description: A light ballistic plate inside a leather vest, cheap and easy to mass produce, perfect armor for light infantry. This one is covered in snow-white camo.
-=======
-  description: A light ballistic plate inside a leather vest, cheap and easy to mass produce, perfect armor for light infantry. this one is covered in snow white camo.
->>>>>>> private/UpOctober
-=======
-  description: A light ballistic plate inside a leather vest, cheap and easy to mass produce, perfect armor for light infantry. this one is covered in snow white camo.
->>>>>>> 25ade07d
   components:
   - type: Sprite
     sprite: _Nuclear14/Clothing/OuterClothing/Armor/falloutNCRvest.rsi
@@ -460,15 +452,7 @@
   parent: ClothingOuterBase
   id: N14ClothingOuterNCRVestWoods
   name: woods leather NCR vest
-<<<<<<< HEAD
-<<<<<<< HEAD
   description: A light ballistic plate inside a leather vest, cheap and easy to mass produce, perfect armor for light infantry. This one is covered in green camo.
-=======
-  description: A light ballistic plate inside a leather vest, cheap and easy to mass produce, perfect armor for light infantry. this one is covered in green camo.
->>>>>>> private/UpOctober
-=======
-  description: A light ballistic plate inside a leather vest, cheap and easy to mass produce, perfect armor for light infantry. this one is covered in green camo.
->>>>>>> 25ade07d
   components:
   - type: Sprite
     sprite: _Nuclear14/Clothing/OuterClothing/Armor/falloutNCRvest2.rsi
@@ -488,15 +472,7 @@
   parent: ClothingOuterBase
   id: N14ClothingOuterNCRVestDesert
   name: desert leather NCR vest
-<<<<<<< HEAD
-<<<<<<< HEAD
   description: A light ballistic plate inside a leather vest, cheap and easy to mass produce, perfect armor for light infantry. This one is covered in classic desert camo.
-=======
-  description: A light ballistic plate inside a leather vest, cheap and easy to mass produce, perfect armor for light infantry. this one is covered in classic desert camo.
->>>>>>> private/UpOctober
-=======
-  description: A light ballistic plate inside a leather vest, cheap and easy to mass produce, perfect armor for light infantry. this one is covered in classic desert camo.
->>>>>>> 25ade07d
   components:
   - type: Sprite
     sprite: _Nuclear14/Clothing/OuterClothing/Armor/falloutNCRvest3.rsi
@@ -588,15 +564,7 @@
   parent: ClothingOuterStorageBase
   id: N14ClothingOuterNCRPouchedVestDesert
   name: pouched leather NCR vest
-<<<<<<< HEAD
-<<<<<<< HEAD
   description: A leather vest with a light ballistic plate inside, this vest comes with a pack of pouches to hold any kind of things. It's uncomfy to move with it.
-=======
-  description: A leather vest with a light ballistic plate inside, this vest comes with a pack of pouches to hold any kind of things, its uncomfy to move with it.
->>>>>>> private/UpOctober
-=======
-  description: A leather vest with a light ballistic plate inside, this vest comes with a pack of pouches to hold any kind of things, its uncomfy to move with it.
->>>>>>> 25ade07d
   components:
   - type: Sprite
     sprite: _Nuclear14/Clothing/OuterClothing/Armor/falloutNCRwebvest2.rsi
