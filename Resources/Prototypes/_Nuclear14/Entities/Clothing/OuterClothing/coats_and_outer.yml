#MARK: Plain Coats and Clothing
- type: entity
  parent: ClothingOuterStorageBase
  id: N14ClothingOuterJacketLettermanRed
  name: letterman jacket
  description: A red letterman jacket.
  components:
  - type: Sprite
    sprite: _Nuclear14/Clothing/OuterClothing/Coats/letterman_red.rsi
  - type: Clothing
    sprite: _Nuclear14/Clothing/OuterClothing/Coats/letterman_red.rsi
  - type: ClothingSpecialModifier
    charismaModifier: 1

- type: entity
  parent: ClothingOuterStorageBase
  id: N14ClothingOuterJacketLettermanBrown
  description: A brown letterman jacket.
  components:
  - type: Sprite
    sprite: _Nuclear14/Clothing/OuterClothing/Coats/letterman_brown.rsi
  - type: Clothing
    sprite: _Nuclear14/Clothing/OuterClothing/Coats/letterman_brown.rsi
  - type: ClothingSpecialModifier
    charismaModifier: 1

- type: entity
  parent: ClothingOuterBase
  id: N14ClothingOuterRobeHubologist
  name: hubologist robes
  description: Hubologist robes... ominous.
  components:
  - type: Sprite
    sprite: _Nuclear14/Clothing/OuterClothing/Coats/hubologist.rsi
  - type: Clothing
    sprite: _Nuclear14/Clothing/OuterClothing/Coats/hubologist.rsi
  - type: ClothingSpecialModifier
    intelligenceModifier: 1

- type: entity
  parent: ClothingOuterStorageBase
  id: N14ClothingOuterFlannelRed
  name: flannel shirt
  description: A red flannel shirt
  components:
  - type: Sprite
    sprite: _Nuclear14/Clothing/OuterClothing/Coats/flannel_red.rsi
  - type: Clothing
    sprite: _Nuclear14/Clothing/OuterClothing/Coats/flannel_red.rsi
  - type: ClothingSpecialModifier
    charismaModifier: 1

- type: entity
  parent: ClothingOuterStorageBase
  id: N14ClothingOuterFlannelAqua
  name: flannel shirt
  description: An aqua flannel shirt.
  components:
  - type: Sprite
    sprite: _Nuclear14/Clothing/OuterClothing/Coats/flannel_aqua.rsi
  - type: Clothing
    sprite: _Nuclear14/Clothing/OuterClothing/Coats/flannel_aqua.rsi
  - type: ClothingSpecialModifier
    charismaModifier: 1

- type: entity
  parent: ClothingOuterStorageBase
  id: N14ClothingOuterFlannelBrown
  name: flannel shirt
  description: A brown flannel shirt.
  components:
  - type: Sprite
    sprite: _Nuclear14/Clothing/OuterClothing/Coats/flannel_brown.rsi
  - type: Clothing
    sprite: _Nuclear14/Clothing/OuterClothing/Coats/flannel_brown.rsi
  - type: ClothingSpecialModifier
    charismaModifier: 1

- type: entity
  parent: ClothingOuterStorageBase
  id: N14ClothingOuterCoatFollowerLab
  name: follower's lab coat
  description: A lab coat worn by the Followers of the Apocalypse.
  components:
  - type: Sprite
    sprite: _Nuclear14/Clothing/OuterClothing/Coats/falloutfollowerlabcoat.rsi
  - type: Clothing
    sprite: _Nuclear14/Clothing/OuterClothing/Coats/falloutfollowerlabcoat.rsi
  - type: ClothingSpecialModifier
    intelligenceModifier: 1

- type: entity
  parent: ClothingOuterStorageBase
  id: N14ClothingOuterJacketBomber
  name: bomber jacket
  description: A nice bomber jacket.
  components:
  - type: Sprite
    sprite: _Nuclear14/Clothing/OuterClothing/Coats/jacket_bomber.rsi
  - type: Clothing
    sprite: _Nuclear14/Clothing/OuterClothing/Coats/jacket_bomber.rsi
  - type: ClothingSpecialModifier
    strengthModifier: 1

- type: entity
  parent: ClothingOuterStorageBase
  id: N14ClothingOuterCoatDuster
  name: duster
  description: Don't get dust on it, partner.
  components:
  - type: Sprite
    sprite: _Nuclear14/Clothing/OuterClothing/Coats/falloutduster.rsi
  - type: Clothing
    sprite: _Nuclear14/Clothing/OuterClothing/Coats/falloutduster.rsi
  - type: Armor
    modifiers:
      coefficients:
        Blunt: 0.9
        Slash: 0.95
        Piercing: 0.9
        Heat: 0.85
  - type: Butcherable
    butcheringType: Knife
    spawned:
    - id: N14MaterialLeather1
      amount: 1
    - id: MaterialCloth1
      amount: 1

- type: entity
  parent: ClothingOuterStorageBase
  id: N14ClothingOuterCoatLeatherDuster
  name: leather duster
  description: Why, yes, I do own a brahmin farm. How did you know?
  components:
  - type: Sprite
    sprite: _Nuclear14/Clothing/OuterClothing/Coats/falloutleatherduster.rsi
  - type: Clothing
    sprite: _Nuclear14/Clothing/OuterClothing/Coats/falloutleatherduster.rsi
  - type: Armor
    modifiers:
     coefficients:
        Blunt: 0.9
        Slash: 0.95
        Piercing: 0.9
        Heat: 0.85
  - type: Butcherable
    butcheringType: Knife
    spawned:
    - id: N14MaterialLeather1
      amount: 2
    - id: MaterialCloth1
      amount: 1

- type: entity
  parent: ClothingOuterBase
  id: N14ClothingOuterCoatLeatherJacket
  name: leather jacket
  description: A slick and smooth leather jacket. Perfect for any greaser.
  components:
  - type: Sprite
    sprite: _Nuclear14/Clothing/OuterClothing/Coats/leather_jacket.rsi
  - type: Clothing
    sprite: _Nuclear14/Clothing/OuterClothing/Coats/leather_jacket.rsi
  - type: Armor
    modifiers:
      coefficients:
        Blunt: 0.9
        Slash: 0.95
        Piercing: 0.95
        Heat: 0.9
  - type: ClothingSpecialModifier
    strengthModifier: 1
  - type: Butcherable
    butcheringType: Knife
    spawned:
    - id: N14MaterialLeather1
      amount: 1
    - id: MaterialCloth1
      amount: 1

- type: entity
  parent: ClothingOuterStorageBase
  id: N14ClothingOuterCoatLeatherCoat
  name: leather coat
  description: A slick and smooth long black leather coat.
  components:
  - type: Sprite
    sprite: _Nuclear14/Clothing/OuterClothing/Coats/coat_leather.rsi
  - type: Clothing
    sprite: _Nuclear14/Clothing/OuterClothing/Coats/coat_leather.rsi
  - type: Armor
    modifiers:
     coefficients:
        Blunt: 0.9
        Slash: 0.95
        Piercing: 0.9
        Heat: 0.85
  - type: Butcherable
    butcheringType: Knife
    spawned:
    - id: N14MaterialLeather1
      amount: 2

- type: entity
  parent: ClothingOuterStorageBase
  id: N14ClothingOuterCoatSoldierCoat
  name: soldier coat
  description: A dapper-looking soldier's coat.
  components:
  - type: Sprite
    sprite: _Nuclear14/Clothing/OuterClothing/Coats/coat_soldier.rsi
  - type: Clothing
    sprite: _Nuclear14/Clothing/OuterClothing/Coats/coat_soldier.rsi
  - type: Armor
    modifiers:
     coefficients:
        Blunt: 0.85
        Slash: 0.9
        Piercing: 0.9
        Heat: 0.9

- type: entity
  parent: ClothingOuterStorageBase # balance this?
  id: N14ClothingOuterPoliceOfficer
  name: police officer uniform
  description: Respect my authoritay.
  components:
  - type: Sprite
    sprite: _Nuclear14/Clothing/OuterClothing/Coats/police_officer.rsi
  - type: Clothing
    sprite: _Nuclear14/Clothing/OuterClothing/Coats/police_officer.rsi
  - type: Armor
    modifiers:
     coefficients:
        Blunt: 0.85
        Slash: 0.85
        Piercing: 0.9
        Heat: 0.9

- type: entity
  parent: ClothingOuterStorageBase # balance this?
  id: N14ClothingOuterPoliceLieutenant
  name: police lieutenant uniform
  description: A police uniform worn by lieutenants.
  components:
  - type: Sprite
    sprite: _Nuclear14/Clothing/OuterClothing/Coats/police_lieutenant.rsi
  - type: Clothing
    sprite: _Nuclear14/Clothing/OuterClothing/Coats/police_lieutenant.rsi
  - type: Armor
    modifiers:
     coefficients:
        Blunt: 0.85
        Slash: 0.85
        Piercing: 0.9
        Heat: 0.9

- type: entity
  parent: ClothingOuterStorageBase # balance this?
  id: N14ClothingOuterPoliceChief
  name: police chief uniform
  description: A police uniform worn by the chief of police.
  components:
  - type: Sprite
    sprite: _Nuclear14/Clothing/OuterClothing/Coats/police_chief.rsi
  - type: Clothing
    sprite: _Nuclear14/Clothing/OuterClothing/Coats/police_chief.rsi
  - type: Armor
    modifiers:
     coefficients:
        Blunt: 0.85
        Slash: 0.85
        Piercing: 0.9
        Heat: 0.9

#MARK: Armored Coats
- type: entity
  parent: ClothingOuterStorageBase
  id: N14ClothingOuterCoatWinterArmored
  name: armored winter coat
  description: A winter coat equipped with makeshift armor for when you need to protect yourself from something other than the cold.
  components:
  - type: Sprite
    sprite: _Nuclear14/Clothing/OuterClothing/Coats/armoredwinter.rsi
  - type: Clothing
    sprite: _Nuclear14/Clothing/OuterClothing/Coats/armoredwinter.rsi
  - type: TemperatureProtection
    coefficient: 0.2
  - type: Armor
    modifiers:
      coefficients:
        Blunt: 0.80
        Slash: 0.80
        Piercing: 0.85
        Heat: 0.85

- type: entity
  parent: ClothingOuterStorageBase
  id: N14ClothingOuterBattlecoatCoat
  name: battlecoat
  description: For when you're going into battle.
  components:
  - type: Sprite
    sprite: _Nuclear14/Clothing/OuterClothing/Coats/falloutbattlecoat.rsi
  - type: Clothing
    sprite: _Nuclear14/Clothing/OuterClothing/Coats/falloutbattlecoat.rsi
  - type: Armor
    modifiers:
     coefficients:
        Blunt: 0.85
        Slash: 0.85
        Piercing: 0.9
        Heat: 0.9
  - type: Butcherable
    butcheringType: Knife
    spawned:
    - id: N14MaterialLeather1
      amount: 2
    - id: MaterialCloth1
      amount: 1

- type: entity
  parent: N14ClothingOuterBattlecoatCoat
  id: N14ClothingOuterBattlecoatTan
  name: tan battlecoat
  components:
  - type: Sprite
    sprite: _Nuclear14/Clothing/OuterClothing/Coats/falloutbattlecoattan.rsi
  - type: Clothing
    sprite: _Nuclear14/Clothing/OuterClothing/Coats/falloutbattlecoattan.rsi

- type: entity
  parent: ClothingOuterStorageBase
  id: N14ClothingOuterCoatCombatDuster
  name: combat duster
  description: Refurbished combat armor under a weathered duster. Simple metal plates replace the ceramic plates that have gotten damaged over time.
  components:
  - type: Sprite
    sprite: _Nuclear14/Clothing/OuterClothing/Coats/falloutcombatduster.rsi
  - type: Clothing
    sprite: _Nuclear14/Clothing/OuterClothing/Coats/falloutcombatduster.rsi
  - type: Armor
    modifiers:
      coefficients:
        Blunt: 0.7
        Slash: 0.7
        Piercing: 0.65
        Heat: 0.65

#MARK: Brotherhood
- type: entity
  parent: N14ClothingOuterCoatWinterArmored
  id: N14ClothingOuterBrotherhoodElderCoat
  name: Elder greatcoat
  description: Coat of the biggest brother.
  components:
  - type: Sprite
    sprite: _Nuclear14/Clothing/OuterClothing/Coats/brotherhoodeldercoat.rsi
  - type: Clothing
    sprite: _Nuclear14/Clothing/OuterClothing/Coats/brotherhoodeldercoat.rsi
  - type: ClothingSpecialModifier
    strengthModifier: 1
    charismaModifier: 1

- type: entity
  parent: N14ClothingOuterCoatWinterArmored
  id: N14ClothingOuterBrotherhoodFieldScribeCoat
  name: Brotherhood field Scribe coat
  description: A warm coat worn by Brotherhood field Scribes.
  components:
  - type: Sprite
    sprite: _Nuclear14/Clothing/OuterClothing/Coats/brotherhoodfieldscribe.rsi
  - type: Clothing
    sprite: _Nuclear14/Clothing/OuterClothing/Coats/brotherhoodfieldscribe.rsi

#MARK: Enclave
- type: entity
  parent: N14ClothingOuterCoatWinterArmored
  id: N14ClothingOuterEnclaverOfficerCoat
  name: enclave officer coat
  description: A coat worn by Enclave officers. It has armor underneath.
  components:
  - type: Sprite
    sprite: _Nuclear14/Clothing/OuterClothing/Coats/falloutarmoredofficer.rsi
  - type: Clothing
    sprite: _Nuclear14/Clothing/OuterClothing/Coats/falloutarmoredofficer.rsi
  - type: Butcherable
    butcheringType: Knife
    spawned:
    - id: N14MaterialLeather1
      amount: 2
    - id: MaterialCloth1
      amount: 1

#MARK: NCR
- type: entity
  parent: ClothingOuterStorageBase
  id: N14ClothingOuterNCRCorrectional
  name: NCR CF uniform
  description: The uniform of NCR Correctional Facility staff.
  components:
  - type: Sprite
    sprite: _Nuclear14/Clothing/OuterClothing/Coats/ncr_cf.rsi
  - type: Clothing
    sprite: _Nuclear14/Clothing/OuterClothing/Coats/ncr_cf.rsi
  - type: ClothingSpecialModifier
    strengthModifier: 1

- type: entity
  parent: ClothingOuterStorageBase
  id: N14ClothingOuterNCRTrenchCoat
  name: NCR officer trench coat
<<<<<<< HEAD
<<<<<<< HEAD
  description: Warm and comfy, this nice white coat is used by officers of the 3rd battalion to warm themselves.
=======
  description: Warm and comfy, this nice white coat is used by officers of the 3st battalion to warm themselfs.
>>>>>>> private/UpOctober
=======
  description: Warm and comfy, this nice white coat is used by officers of the 3st battalion to warm themselfs.
>>>>>>> 25ade07d
  components:
  - type: Sprite
    sprite: _Nuclear14/Clothing/OuterClothing/Coats/ncr_trenchcoat.rsi
  - type: Clothing
    sprite: _Nuclear14/Clothing/OuterClothing/Coats/ncr_trenchcoat.rsi
  - type: ClothingSpecialModifier
    charismaModifier: 2

- type: entity
  parent: ClothingOuterStorageBase
  id: N14ClothingOuterNCRDressJacket
  name: NCR dress jacket
  description: An NCR dress uniform.
  components:
  - type: Sprite
    sprite: _Nuclear14/Clothing/OuterClothing/Coats/ncr_dressjacket.rsi
  - type: Clothing
    sprite: _Nuclear14/Clothing/OuterClothing/Coats/ncr_dressjacket.rsi
  - type: ClothingSpecialModifier
    charismaModifier: 1

- type: entity
  parent: ClothingOuterStorageBase
  id: N14ClothingOuterNCRDressJacketCO
  name: NCR CO dress jacket
  description: An NCR Commanding Officer dress uniform.
  components:
  - type: Sprite
    sprite: _Nuclear14/Clothing/OuterClothing/Coats/ncr_codressjacket.rsi
  - type: Clothing
    sprite: _Nuclear14/Clothing/OuterClothing/Coats/ncr_codressjacket.rsi
  - type: ClothingSpecialModifier
    charismaModifier: 1

- type: entity
  parent: ClothingOuterStorageBase
  id: N14ClothingOuterNCRQuartermaster
  name: NCR QM uniform
  description: The uniform of an NCR Quartermaster.
  components:
  - type: Sprite
    sprite: _Nuclear14/Clothing/OuterClothing/Coats/ncr_qm.rsi
  - type: Clothing
    sprite: _Nuclear14/Clothing/OuterClothing/Coats/ncr_qm.rsi
  - type: ClothingSpecialModifier
    charismaModifier: 1

#MARK: Vault
- type: entity
  parent: N14ClothingOuterBattlecoatCoat
  id: N14ClothingOuterOverseerCoat
  name: "overseer's coat"
  description: A coat worn by someone important. It has the number 14 on the back.
  components:
  - type: Sprite
    sprite: _Nuclear14/Clothing/OuterClothing/Coats/falloutoverseercoat.rsi
  - type: Clothing
    sprite: _Nuclear14/Clothing/OuterClothing/Coats/falloutoverseercoat.rsi
  - type: TemperatureProtection
    coefficient: 0.1
  - type: ClothingSpecialModifier
    charismaModifier: 1

#MARK: Midwest BoS
- type: entity
  parent: ClothingOuterStorageBase
  id: N14ClothingOuterMidwestBoSCoat
  name: scribe quilted armor
  description: A piece of quilted cloth with Midwest Brotherhood marks and metal plates, it has some pouches for tools storage.
  components:
  - type: Sprite
    sprite: _Nuclear14/Clothing/OuterClothing/Coats/midwestbosscribe.rsi
  - type: Clothing
    sprite: _Nuclear14/Clothing/OuterClothing/Coats/midwestbosscribe.rsi
  - type: Armor
    modifiers:
      coefficients:
        Blunt: 0.75
        Slash: 0.75
        Piercing: 0.85
        Heat: 0.85

#MARK: Washington BoS
- type: entity
  parent: N14ClothingOuterBattlecoatCoat
  id: N14ClothingOuterBrotherhoodWashingtonScribe
  name: scribe clothes
  description: An outfit traditionally worn by Brotherhood Scribes.
  components:
  - type: Sprite
    sprite: _Nuclear14/Clothing/OuterClothing/Coats/washington_bos_scribe.rsi
  - type: Clothing
    sprite: _Nuclear14/Clothing/OuterClothing/Coats/washington_bos_scribe.rsi

- type: entity
  parent: N14ClothingOuterBrotherhoodElderCoat
  id: N14ClothingOuterBrotherhoodWashingtonCommander
  name: elder clothes
  description: An outfit traditionally worn by Brotherhood Elders.
  components:
  - type: Sprite
    sprite: _Nuclear14/Clothing/OuterClothing/Coats/washington_bos_elder.rsi
  - type: Clothing
    sprite: _Nuclear14/Clothing/OuterClothing/Coats/washington_bos_elder.rsi

#MARK: Tribal
- type: entity
  parent: ClothingOuterStorageBase
  id: N14ClothingOuterTribalCoat
  name: tribal armored coat
  description: A heavy armor with ballistic inserts, now sleeveless for temperature control and hanging an ornamental animal skull from the back.
  components:
  - type: Sprite
    sprite: _Nuclear14/Clothing/OuterClothing/Coats/fallouttribalcoat.rsi
  - type: Clothing
    sprite: _Nuclear14/Clothing/OuterClothing/Coats/fallouttribalcoat.rsi
  - type: Armor
    modifiers:
      coefficients:
        Blunt: 0.65
        Slash: 0.6
        Piercing: 0.7
        Heat: 0.8

#MARK: Town
- type: entity
  parent: ClothingOuterStorageBase
  id: N14ClothingOuterTownCoat
  name: town trenchcoat
  description: A non-descript black trenchcoat.
  components:
  - type: Sprite
    sprite: _Nuclear14/Clothing/OuterClothing/Coats/fallouttowntrenchcoat.rsi
  - type: Clothing
    sprite: _Nuclear14/Clothing/OuterClothing/Coats/fallouttowntrenchcoat.rsi
  - type: Armor
    modifiers:
      coefficients:
        Blunt: 0.9
        Slash: 0.95
        Piercing: 0.9
        Heat: 0.85

- type: entity
  parent: ClothingOuterStorageBase
  id: N14ClothingOuterTownMediumCoat
  name: armored town trenchcoat
  description: An armored trench coat with added shoulderpads, a chestplate, and leg guards.
  components:
  - type: Sprite
    sprite: _Nuclear14/Clothing/OuterClothing/Coats/fallouttowntrenchcoatmedium.rsi
  - type: Clothing
    sprite: _Nuclear14/Clothing/OuterClothing/Coats/fallouttowntrenchcoatmedium.rsi
  - type: Armor
    modifiers:
      coefficients:
        Blunt: 0.85
        Slash: 0.9
        Piercing: 0.85
        Heat: 0.8

- type: entity
  parent: ClothingOuterStorageBase
  id: N14ClothingOuterTownHeavyCoat
  name: combat town trenchcoat
  description: A trenchcoat which does not attempt to hide the full-body worn-down combat armor beneath it.
  components:
  - type: Sprite
    sprite: _Nuclear14/Clothing/OuterClothing/Coats/fallouttowntrenchcoatheavy.rsi
  - type: Clothing
    sprite: _Nuclear14/Clothing/OuterClothing/Coats/fallouttowntrenchcoatheavy.rsi
  - type: Armor
    modifiers:
      coefficients:
        Blunt: 0.65
        Slash: 0.65
        Piercing: 0.7
        Heat: 0.7

- type: entity
  parent: ClothingOuterStorageBase
  id: N14ClothingOuterTownSpecialCoat
  name: embroidered trenchcoat
  description: A custom armored trench coat with extra-length and a raised collar. There's a flower embroidered onto the back, although the color is a little faded.
  components:
  - type: Sprite
    sprite: _Nuclear14/Clothing/OuterClothing/Coats/fallouttowntrenchcoatspecial.rsi
  - type: Clothing
    sprite: _Nuclear14/Clothing/OuterClothing/Coats/fallouttowntrenchcoatspecial.rsi
  - type: Armor
    modifiers:
      coefficients:
        Blunt: 0.6
        Slash: 0.6
        Piercing: 0.65
        Heat: 0.65<|MERGE_RESOLUTION|>--- conflicted
+++ resolved
@@ -411,15 +411,7 @@
   parent: ClothingOuterStorageBase
   id: N14ClothingOuterNCRTrenchCoat
   name: NCR officer trench coat
-<<<<<<< HEAD
-<<<<<<< HEAD
   description: Warm and comfy, this nice white coat is used by officers of the 3rd battalion to warm themselves.
-=======
-  description: Warm and comfy, this nice white coat is used by officers of the 3st battalion to warm themselfs.
->>>>>>> private/UpOctober
-=======
-  description: Warm and comfy, this nice white coat is used by officers of the 3st battalion to warm themselfs.
->>>>>>> 25ade07d
   components:
   - type: Sprite
     sprite: _Nuclear14/Clothing/OuterClothing/Coats/ncr_trenchcoat.rsi
