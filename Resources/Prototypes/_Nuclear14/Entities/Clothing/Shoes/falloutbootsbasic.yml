--- conflicted
+++ resolved
@@ -80,8 +80,6 @@
     butcheringType: Knife
     spawned:
     - id: N14MaterialLeather1
-<<<<<<< HEAD
-<<<<<<< HEAD
       amount: 2
 
 - type: entity
@@ -98,10 +96,4 @@
     butcheringType: Knife
     spawned:
     - id: N14MaterialLeather1
-      amount: 2
-=======
-      amount: 2
->>>>>>> private/UpOctober
-=======
-      amount: 2
->>>>>>> 25ade07d
+      amount: 2