- type: entity
  parent: ClothingHeadBase
  id: ClothingHeadHatLightBase
  abstract: true
  components:
  - type: Sprite
    layers:
    - state: icon
    - state: light-icon
      shader: unshaded
      visible: false
      map: [ "light" ]
  - type: Clothing
    equippedPrefix: off
  - type: PointLight
    enabled: false
    mask: /Textures/Effects/LightMasks/cone.png
    autoRot: true
    radius: 3
    netsync: false
  - type: Appearance
  - type: HandheldLight
    addPrefix: false
    blinkingBehaviourId: blinking
    radiatingBehaviourId: radiating
  - type: LightBehaviour
    behaviours:
      - !type:FadeBehaviour
        id: radiating
        interpolate: Linear
        maxDuration: 2.0
        startValue: 3.0
        endValue: 2.0
        isLooped: true
        property: Radius
        enabled: false
        reverseWhenFinished: true
      - !type:PulseBehaviour
        id: blinking
        interpolate: Nearest
        maxDuration: 1.0
        minValue: 0.1
        maxValue: 2.0
        isLooped: true
        property: Radius
        enabled: false
  - type: ToggleableLightVisuals
    spriteLayer: light
    clothingVisuals:
      head:
      - state: on-equipped-HELMET
  - type: PowerCellSlot
    cellSlotId: cell_slot
  - type: ItemSlots
    slots:
      cell_slot:
        name: power-cell-slot-component-slot-name-default
        startingItem: PowerCellMedium
  - type: Item
    heldPrefix: off
  - type: ContainerContainer
    containers:
      cell_slot: !type:ContainerSlot

- type: entity
  parent: ClothingHeadBase
  id: N14ClothingHeadHatBaseHelmetMetal
  name: metal helmet
  abstract: true
  description: A metal helmet offering some ballistic protection.
  components:
  - type: Sprite
    sprite: _Nuclear14/Clothing/Head/FalloutHelmets/ncrhelmet.rsi
  - type: Clothing
    sprite: _Nuclear14/Clothing/Head/FalloutHelmets/ncrhelmet.rsi
  - type: Armor
    modifiers:
      coefficients:
        Blunt: 0.9
        Slash: 0.9
        Piercing: 0.9
        Heat: 0.9
  - type: ExplosionResistance
    damageCoefficient: 0.95

- type: entity
  parent: ClothingHeadBase
  id: N14ClothingHeadHatBaseHelmetMK2
  name: MK2 metal helmet
  abstract: true
  description: A helmet offering advanced protection.
  components:
  - type: Armor
    modifiers:
      coefficients:
        Blunt: 0.85
        Slash: 0.85
        Piercing: 0.85
        Heat: 0.85
  - type: ExplosionResistance
    damageCoefficient: 0.9

- type: entity
  parent: N14ClothingHeadHatBaseHelmetMetal
  id: N14ClothingHeadHatCombatHelmet
  name: combat helmet
  description: A ballistic helmet of the pre-war era.
  components:
  - type: Sprite
    sprite: _Nuclear14/Clothing/Head/FalloutHelmets/combathelmet.rsi
  - type: Clothing
    sprite: _Nuclear14/Clothing/Head/FalloutHelmets/combathelmet.rsi

- type: entity
  parent: N14ClothingHeadHatBaseHelmetMK2
  id: N14ClothingHeadHatCombatHelmetMK2
  name: combat helmet MK2
  description: An advanced ballistic helmet of the pre-war era.
  components:
  - type: Sprite
    sprite: _Nuclear14/Clothing/Head/FalloutHelmets/combathelmetmk2.rsi
  - type: Clothing
    sprite: _Nuclear14/Clothing/Head/FalloutHelmets/combathelmetmk2.rsi

- type: entity
  parent: ClothingHeadBase
  id: N14ClothingHeadHatBaseHelmetmarine
  name: marine helmet
  description: An extremely advanced combat helmet.
  components:
  - type: Sprite
    sprite: _Nuclear14/Clothing/Head/FalloutHelmets/marinehelmet.rsi
  - type: Clothing
    sprite: _Nuclear14/Clothing/Head/FalloutHelmets/marinehelmet.rsi
  - type: Armor
    modifiers:
      coefficients:
        Blunt: 0.75
        Slash: 0.75
        Piercing: 0.75
        Heat: 0.75
  - type: ExplosionResistance
    damageCoefficient: 0.85

# Brotherhood of Steel
- type: entity
  parent: N14ClothingHeadHatBaseHelmetMetal
  id: N14ClothingHeadHatBrotherhoodHelmet
  name: Brotherhood of Steel helmet
  description: A helmet worn by members of the Brotherhood of Steel.
  components:
  - type: Sprite
    sprite: _Nuclear14/Clothing/Head/FalloutHelmets/brotherhoodhelmet.rsi
  - type: Clothing
    sprite: _Nuclear14/Clothing/Head/FalloutHelmets/brotherhoodhelmet.rsi

- type: entity
  parent: N14ClothingHeadHatBaseHelmetMetal
  id: N14ClothingHeadHatBrotherhoodHelmetKnight
  name: Brotherhood of Steel knight helmet
  description: A helmet worn by Knights of the Brotherhood of Steel.
  components:
  - type: Sprite
    sprite: _Nuclear14/Clothing/Head/FalloutHelmets/brotherhoodhelmetknight.rsi
  - type: Clothing
    sprite: _Nuclear14/Clothing/Head/FalloutHelmets/brotherhoodhelmetknight.rsi

- type: entity
  parent: N14ClothingHeadHatBaseHelmetMetal
  id: N14ClothingHeadHatBrotherhoodHelmetCaptain
  name: Brotherhood of Steel captain helmet
  description: A helmet worn by Captains of the Brotherhood of Steel.
  components:
  - type: Sprite
    sprite: _Nuclear14/Clothing/Head/FalloutHelmets/brotherhoodhelmetcaptain.rsi
  - type: Clothing
    sprite: _Nuclear14/Clothing/Head/FalloutHelmets/brotherhoodhelmetcaptain.rsi

- type: entity
  parent: N14ClothingHeadHatBaseHelmetMK2
  id: N14ClothingHeadHatBrotherhoodHelmetPaladin
  name: Brotherhood of Steel paladin helmet
  description: A helmet worn by Paladins of the Brotherhood of Steel.
  components:
  - type: Sprite
    sprite: _Nuclear14/Clothing/Head/FalloutHelmets/brotherhoodhelmetsenior.rsi
  - type: Clothing
    sprite: _Nuclear14/Clothing/Head/FalloutHelmets/brotherhoodhelmetsenior.rsi

- type: entity
  parent: N14ClothingHeadHatBaseHelmetMetal
  id: N14ClothingHeadHatBrotherhoodHelmetOutcast
  name: Brotherhood of Steel outcast helmet
  description: A helmet worn by Outcasts of the Brotherhood of Steel.
  components:
  - type: Sprite
    sprite: _Nuclear14/Clothing/Head/FalloutHelmets/brotherhoodhelmetoutcast.rsi
  - type: Clothing
    sprite: _Nuclear14/Clothing/Head/FalloutHelmets/brotherhoodhelmetoutcast.rsi

- type: entity
  parent: N14ClothingHeadHatBaseHelmetMK2
  id: N14ClothingHeadHatBrotherhoodHelmetMK2
  name: Brotherhood of Steel helmet MK2
  description: An advanced Brotherhood of Steel combat helmet.
  components:
  - type: Sprite
    sprite: _Nuclear14/Clothing/Head/FalloutHelmets/brotherhoodhelmetmk2.rsi
  - type: Clothing
    sprite: _Nuclear14/Clothing/Head/FalloutHelmets/brotherhoodhelmetmk2.rsi

# Enclave
- type: entity
  parent: N14ClothingHeadHatBaseHelmetMK2
  id: N14ClothingHeadHatEnclaveHelmet
  name: Enclave helmet
  description: A combat helmet worn by Enclave soldiers.
  components:
  - type: Sprite
    sprite: _Nuclear14/Clothing/Head/FalloutHelmets/enclavehelmet.rsi
  - type: Clothing
    sprite: _Nuclear14/Clothing/Head/FalloutHelmets/enclavehelmet.rsi

- type: entity
  parent: N14ClothingHeadHatBaseHelmetMK2
  id: N14ClothingHeadHatEnclaveHelmetHood
  name: Enclave hooded helmet
  description: A combat helmet worn by Enclave soldiers. This one has a hood covering it.
  components:
  - type: Sprite
    sprite: _Nuclear14/Clothing/Head/FalloutHelmets/enclavehelmethood.rsi
  - type: Clothing
    sprite: _Nuclear14/Clothing/Head/FalloutHelmets/enclavehelmethood.rsi

- type: entity
  parent: N14ClothingHeadHatBaseHelmetmarine
  id: N14ClothingHeadHatEnclaveHelmetMarine
  name: Enclave marine helmet
  description: A marine helmet worn by elite Enclave soldiers.
  components:
  - type: Sprite
    sprite: _Nuclear14/Clothing/Head/FalloutHelmets/enclavehelmetmarine.rsi
  - type: Clothing
    sprite: _Nuclear14/Clothing/Head/FalloutHelmets/enclavehelmetmarine.rsi

#MARK: NCR
- type: entity
  parent: N14ClothingHeadHatBaseHelmetMetal
  id: N14ClothingHeadHatNCRHelmetMetalSnow
  name: NCR winter metal helmet
<<<<<<< HEAD
<<<<<<< HEAD
  description: A rounded NCR helmet offering some protection. This one is covered on snow-white camo.
=======
  description: A rounded NCR helmet offering some protection. this one is covered on snow white camo.
>>>>>>> private/UpOctober
=======
  description: A rounded NCR helmet offering some protection. this one is covered on snow white camo.
>>>>>>> 25ade07d

- type: entity
  parent: N14ClothingHeadHatBaseHelmetMetal
  id: N14ClothingHeadHatNCRHelmetMetalWoods
  name: NCR woods metal helmet
<<<<<<< HEAD
<<<<<<< HEAD
  description: A rounded NCR helmet offering some protection. This one is covered on green camo.
=======
  description: A rounded NCR helmet offering some protection. this one is covered on green camo.
>>>>>>> private/UpOctober
=======
  description: A rounded NCR helmet offering some protection. this one is covered on green camo.
>>>>>>> 25ade07d
  components:
  - type: Sprite
    sprite: _Nuclear14/Clothing/Head/FalloutHelmets/ncrhelmet2.rsi
  - type: Clothing
    sprite: _Nuclear14/Clothing/Head/FalloutHelmets/ncrhelmet2.rsi

- type: entity
  parent: N14ClothingHeadHatBaseHelmetMetal
  id: N14ClothingHeadHatNCRHelmetMetalDesert
  name: NCR desert metal helmet
<<<<<<< HEAD
<<<<<<< HEAD
  description: A rounded NCR helmet offering some protection. This one is covered on classic desert camo.
=======
  description: A rounded NCR helmet offering some protection. this one is covered on classic desert camo.
>>>>>>> private/UpOctober
=======
  description: A rounded NCR helmet offering some protection. this one is covered on classic desert camo.
>>>>>>> 25ade07d
  components:
  - type: Sprite
    sprite: _Nuclear14/Clothing/Head/FalloutHelmets/ncrhelmet3.rsi
  - type: Clothing
    sprite: _Nuclear14/Clothing/Head/FalloutHelmets/ncrhelmet3.rsi

- type: entity
  parent: N14ClothingHeadHatBaseHelmetMetal
  id: N14ClothingHeadHatNCRHelmetMetalMilitaryPolice
  name: NCR metal helmet
  description: A rounded NCR helmet offering some protection, worn by Military Police.
  components:
  - type: Sprite
    sprite: _Nuclear14/Clothing/Head/FalloutHelmets/ncrhelmetmp.rsi
  - type: Clothing
    sprite: _Nuclear14/Clothing/Head/FalloutHelmets/ncrhelmetmp.rsi

- type: entity
  parent: N14ClothingHeadHatBaseHelmetMetal
  id: N14ClothingHeadHatNCRHelmetMetalMedic
  name: NCR medic helmet
  description: A rounded NCR helmet offering some protection, worn by Field Medics.
  components:
  - type: Sprite
    sprite: _Nuclear14/Clothing/Head/FalloutHelmets/ncrhelmetmedic.rsi
  - type: Clothing
    sprite: _Nuclear14/Clothing/Head/FalloutHelmets/ncrhelmetmedic.rsi

- type: entity
  parent: N14ClothingHeadHatBaseHelmetMK2
  id: N14ClothingHeadHatRangerHelmet
  name: ranger combat helmet
  description: A helmet offering advanced protection, this one is commonly used by Rangers.
  components:
  - type: Sprite
    sprite: _Nuclear14/Clothing/Head/FalloutHelmets/rangerhelmet.rsi
  - type: Clothing
    sprite: _Nuclear14/Clothing/Head/FalloutHelmets/rangerhelmet.rsi
  - type: Tag
    tags:
    - HidesHair

- type: entity
  parent: N14ClothingHeadHatBaseHelmetMK2
  id: N14ClothingHeadHatRangerHelmetOld
  name: old ranger combat helmet
  description: An old combat helmet, out of use around the time of the war.
  components:
  - type: Sprite
    sprite: _Nuclear14/Clothing/Head/FalloutHelmets/rangerhelmetold.rsi
  - type: Clothing
    sprite: _Nuclear14/Clothing/Head/FalloutHelmets/rangerhelmetold.rsi
  - type: Tag
    tags:
    - HidesHair

- type: entity
  parent: N14ClothingHeadHatBaseHelmetMK2
  id: N14ClothingHeadHatRangerHelmetDesert
  name: desert ranger combat helmet
  description: An U.S Marine Corps helmet, used by the legendary Desert Rangers.
  components:
  - type: Sprite
    sprite: _Nuclear14/Clothing/Head/FalloutHelmets/rangerhelmetdesert.rsi
  - type: Clothing
    sprite: _Nuclear14/Clothing/Head/FalloutHelmets/rangerhelmetdesert.rsi
  - type: Tag
    tags:
    - HidesHair

- type: entity
  parent: N14ClothingHeadHatBaseHelmetMK2
  id: N14ClothingHeadHatRangerHelmetPrice
  name: spider ranger combat helmet
  description: A customised riot helmet reminiscient of the more advanced riot helmets found in the Divide, sporting purple lenses over the traditional red or green and a pair of red fangs painted over the respirator. The back of the helmet has a the face of an albino spider painted over it.
  components:
  - type: Sprite
    sprite: _Nuclear14/Clothing/Head/FalloutHelmets/rangerhelmetprice.rsi
  - type: Clothing
    sprite: _Nuclear14/Clothing/Head/FalloutHelmets/rangerhelmetprice.rsi
  - type: Tag
    tags:
    - HidesHair

- type: entity
  parent: N14ClothingHeadHatBaseHelmetMK2
  id: N14ClothingHeadHatRangerHelmetElite
  name: elite ranger combat helmet
  description: An old combat helmet seen in the Divide, repurposed for higher-ranking Rangers.
  components:
  - type: Sprite
    sprite: _Nuclear14/Clothing/Head/FalloutHelmets/rangerhelmetelite.rsi
  - type: Clothing
    sprite: _Nuclear14/Clothing/Head/FalloutHelmets/rangerhelmetelite.rsi
  - type: Tag
    tags:
    - HidesHair

- type: entity
  parent: N14ClothingHeadHatBaseHelmetMK2
  id: N14ClothingHeadHatRangerHelmetEliteOld
  name: worn elite ranger combat helmet
  description: An old combat helmet seen in the Divide, repurposed for higher-ranking Rangers.
  components:
  - type: Sprite
    sprite: _Nuclear14/Clothing/Head/FalloutHelmets/rangerhelmetelite.rsi
  - type: Clothing
    sprite: _Nuclear14/Clothing/Head/FalloutHelmets/rangerhelmetelite.rsi
  - type: Tag
    tags:
    - HidesHair

- type: entity
  parent: N14ClothingHeadHatBaseHelmetMK2
  id: N14ClothingHeadHatRangerHelmetFox
  name: fox ranger combat helmet
  description: A customized and well-worn helmet of riot gear with parts of the suit reinforced with leather armor and slain Centurion armor pieces by the wearer. A sniper's veil is wrapped around the neck.
  components:
  - type: Sprite
    sprite: _Nuclear14/Clothing/Head/FalloutHelmets/rangerhelmetfox.rsi
  - type: Clothing
    sprite: _Nuclear14/Clothing/Head/FalloutHelmets/rangerhelmetfox.rsi
  - type: Tag
    tags:
    - HidesHair

- type: entity
  parent: N14ClothingHeadHatBaseHelmetMK2
  id: N14ClothingHeadHatRangerHelmetModif
  name: modified ranger combat helmet
  description: A thicker than average helmet worn by rangers out in the field.
  components:
  - type: Sprite
    sprite: _Nuclear14/Clothing/Head/FalloutHelmets/rangerhelmetmodif.rsi
  - type: Clothing
    sprite: _Nuclear14/Clothing/Head/FalloutHelmets/rangerhelmetmodif.rsi
  - type: Tag
    tags:
    - HidesHair

# midwest BoS
- type: entity
  parent: N14ClothingHeadHatBaseHelmetMetal
  id: N14ClothingHeadHatBrotherhoodMidwestHelmet
  name: midwest BoS helmet
  description: A modified combat helmet to adapt to the Midwest Brotherhood's needs.
  components:
  - type: Sprite
    sprite: _Nuclear14/Clothing/Head/FalloutHelmets/midwest-brotherhood/boshelmet.rsi
  - type: Clothing
    sprite: _Nuclear14/Clothing/Head/FalloutHelmets/midwest-brotherhood/boshelmet.rsi

- type: entity
  parent: N14ClothingHeadHatBaseHelmetMK2
  id: N14ClothingHeadHatBrotherhoodMidwestHelmetVeteran
  name: veteran midwest BoS helmet
  description: A modified combat helmet with extra metal plates to cover the face.
  components:
  - type: Sprite
    sprite: _Nuclear14/Clothing/Head/FalloutHelmets/midwest-brotherhood/boshelmetV2.rsi
  - type: Clothing
    sprite: _Nuclear14/Clothing/Head/FalloutHelmets/midwest-brotherhood/boshelmetV2.rsi

- type: entity
  parent: ClothingHeadHatLightBase
  id: ClothingHeadBrotherhoodScribeHeadset
  name: scribe headset
  description: A simple headset with a built-in flashlight.
  components:
  - type: Sprite
    sprite: _Nuclear14/Clothing/Head/FalloutHelmets/midwest-brotherhood/bosheadset.rsi
  - type: Clothing
    sprite: _Nuclear14/Clothing/Head/FalloutHelmets/midwest-brotherhood/bosheadset.rsi
  - type: ClothingSpecialModifier
    intelligenceModifier: 1

# Canadian mounties
- type: entity
  parent: N14ClothingHeadHatBaseHelmetMK2
  id: N14ClothingHeadHatHelmetRCMP
  name: RCMP combat helmet
  description: An simple combat helmet painted in black.
  components:
  - type: Sprite
    sprite: _Nuclear14/Clothing/Head/FalloutHelmets/mountiehelmet.rsi
  - type: Clothing
    sprite: _Nuclear14/Clothing/Head/FalloutHelmets/mountiehelmet.rsi
  - type: Tag
    tags:
    - HidesHair

- type: entity
  parent: N14ClothingHeadHatBaseHelmetMK2
  id: N14ClothingHeadHatSpecHelmetRCMP
  name: RCMP specialist helmet
  description: An simple combat helmet painted in black, this one comes with built-in comms.
  components:
  - type: Sprite
    sprite: _Nuclear14/Clothing/Head/FalloutHelmets/mountiespechelmet.rsi
  - type: Clothing
    sprite: _Nuclear14/Clothing/Head/FalloutHelmets/mountiespechelmet.rsi
  - type: Tag
    tags:
    - HidesHair<|MERGE_RESOLUTION|>--- conflicted
+++ resolved
@@ -248,29 +248,13 @@
   parent: N14ClothingHeadHatBaseHelmetMetal
   id: N14ClothingHeadHatNCRHelmetMetalSnow
   name: NCR winter metal helmet
-<<<<<<< HEAD
-<<<<<<< HEAD
   description: A rounded NCR helmet offering some protection. This one is covered on snow-white camo.
-=======
-  description: A rounded NCR helmet offering some protection. this one is covered on snow white camo.
->>>>>>> private/UpOctober
-=======
-  description: A rounded NCR helmet offering some protection. this one is covered on snow white camo.
->>>>>>> 25ade07d
 
 - type: entity
   parent: N14ClothingHeadHatBaseHelmetMetal
   id: N14ClothingHeadHatNCRHelmetMetalWoods
   name: NCR woods metal helmet
-<<<<<<< HEAD
-<<<<<<< HEAD
   description: A rounded NCR helmet offering some protection. This one is covered on green camo.
-=======
-  description: A rounded NCR helmet offering some protection. this one is covered on green camo.
->>>>>>> private/UpOctober
-=======
-  description: A rounded NCR helmet offering some protection. this one is covered on green camo.
->>>>>>> 25ade07d
   components:
   - type: Sprite
     sprite: _Nuclear14/Clothing/Head/FalloutHelmets/ncrhelmet2.rsi
@@ -281,15 +265,7 @@
   parent: N14ClothingHeadHatBaseHelmetMetal
   id: N14ClothingHeadHatNCRHelmetMetalDesert
   name: NCR desert metal helmet
-<<<<<<< HEAD
-<<<<<<< HEAD
   description: A rounded NCR helmet offering some protection. This one is covered on classic desert camo.
-=======
-  description: A rounded NCR helmet offering some protection. this one is covered on classic desert camo.
->>>>>>> private/UpOctober
-=======
-  description: A rounded NCR helmet offering some protection. this one is covered on classic desert camo.
->>>>>>> 25ade07d
   components:
   - type: Sprite
     sprite: _Nuclear14/Clothing/Head/FalloutHelmets/ncrhelmet3.rsi
