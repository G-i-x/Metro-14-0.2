# Insert hat base here

# General
- type: entity
  parent: ClothingHeadBase
  id: N14ClothingHeadHatBaseball
  name: pre-war baseball cap
  description: A pre-war baseball cap.
  components:
  - type: Sprite
    sprite: _Nuclear14/Clothing/Head/FalloutHats/baseballcap.rsi
  - type: Clothing
    sprite: _Nuclear14/Clothing/Head/FalloutHats/baseballcap.rsi
  - type: ClothingSpecialModifier
    perceptionModifier: 1

- type: entity
  parent: ClothingHeadHatTrucker
  id: N14ClothingHeadHatTrucker # N14:TODO This is the SS14 one, probably needs replaced.

- type: entity
  parent: ClothingHeadBase
  id: N14ClothingHeadHatDeputy
  name: deputy hat
  description: When the sheriff can't do the job alone, that's when a deputy comes in.
  components:
  - type: Sprite
    sprite: Clothing/Head/Hats/cowboyhatbountyhunter.rsi
  - type: Clothing
    sprite: Clothing/Head/Hats/cowboyhatbountyhunter.rsi
  - type: ClothingSpecialModifier
    perceptionModifier: 1

- type: entity
  parent: ClothingHeadBase
  id: N14ClothingHeadHatSheriff
  name: sheriff hat
  description: The law personified in a hat.
  components:
  - type: Sprite
    sprite: Clothing/Head/Hats/hoshat.rsi
  - type: Clothing
    sprite: Clothing/Head/Hats/hoshat.rsi
  - type: ClothingSpecialModifier
    perceptionModifier: 1
    charismaModifier: 1

- type: entity
  parent: ClothingHeadBase
  id: N14ClothingHeadHatCowboyGrey
  name: grey cowboy hat
  description: A rustic grey cowboy hat. A trusted companion for any gunslinger.
  components:
  - type: Sprite
    sprite: _Nuclear14/Clothing/Head/FalloutHats/rangerhatgrey.rsi
  - type: Clothing
    sprite: _Nuclear14/Clothing/Head/FalloutHats/rangerhatgrey.rsi
  - type: ClothingSpecialModifier
    perceptionModifier: 1

- type: entity
  parent: ClothingHeadBase
  id: N14ClothingHeadHatCowboyGreyBanded
  name: banded cowboy hat
  description: A rugged grey cowboy hat with some brass casings banded around itself.
  components:
  - type: Sprite
    sprite: _Nuclear14/Clothing/Head/FalloutHats/rangerhatgreybanded.rsi
  - type: Clothing
    sprite: _Nuclear14/Clothing/Head/FalloutHats/rangerhatgreybanded.rsi
  - type: ClothingSpecialModifier
    perceptionModifier: 1

- type: entity
  parent: ClothingHeadBase
  id: N14ClothingHeadHatCowboyBrown
  name: brown cowboy hat
  description: A rustic brown cowboy hat, A trusted companion for any gunslinger.
  components:
  - type: Sprite
    sprite: _Nuclear14/Clothing/Head/FalloutHats/rangerhatcowboy.rsi
  - type: Clothing
    sprite: _Nuclear14/Clothing/Head/FalloutHats/rangerhatcowboy.rsi
  - type: ClothingSpecialModifier
    perceptionModifier: 1

- type: entity
  parent: ClothingHeadBase
  id: N14ClothingHeadHatHeadscarf
  name: cloth headscarf
  description: A headscarf made from scraps of cloth.
  components:
  - type: Sprite
    sprite: _Nuclear14/Clothing/Head/FalloutHats/headscarf.rsi
  - type: Clothing
    sprite: _Nuclear14/Clothing/Head/FalloutHats/headscarf.rsi
  - type: ClothingSpecialModifier
    perceptionModifier: 1

- type: entity
  parent: ClothingHeadBase
  id: N14ClothingHeadHatBeanie
  name: beanie hat
  description: A dark green beanie hat.
  components:
  - type: Sprite
    sprite: _Nuclear14/Clothing/Head/FalloutHats/beanie.rsi
  - type: Clothing
    sprite: _Nuclear14/Clothing/Head/FalloutHats/beanie.rsi
  - type: ClothingSpecialModifier
    enduranceModifier: 1

# Boonies
- type: entity
  parent: ClothingHeadBase
  id: N14ClothingHeadHatWoodBoonie
  name: woods boonie
<<<<<<< HEAD
<<<<<<< HEAD
  description: A boonie hat, this one has green woodland camo.
=======
  description: A boonie hat on woods green camo.
>>>>>>> private/UpOctober
=======
  description: A boonie hat on woods green camo.
>>>>>>> 25ade07d
  components:
  - type: Sprite
    sprite: _Nuclear14/Clothing/Head/FalloutHats/booniewood.rsi
  - type: Clothing
    sprite: _Nuclear14/Clothing/Head/FalloutHats/booniewood.rsi
  - type: ClothingSpecialModifier
    perceptionModifier: 1

- type: entity
  parent: ClothingHeadBase
  id: N14ClothingHeadHatWinterBoonie
  name: winter boonie
<<<<<<< HEAD
<<<<<<< HEAD
  description: A boonie hat, this one has snow-white camo.
=======
  description: A boonie hat on snow white camo.
>>>>>>> private/UpOctober
=======
  description: A boonie hat on snow white camo.
>>>>>>> 25ade07d
  components:
  - type: Sprite
    sprite: _Nuclear14/Clothing/Head/FalloutHats/booniewinter.rsi
  - type: Clothing
    sprite: _Nuclear14/Clothing/Head/FalloutHats/booniewinter.rsi
  - type: ClothingSpecialModifier
    perceptionModifier: 1

- type: entity
  parent: ClothingHeadBase
  id: N14ClothingHeadHatDesertBoonie
  name: desert boonie
<<<<<<< HEAD
<<<<<<< HEAD
  description: A boonie hat with desert camo.
=======
  description: A boonie hat on desert camo.
>>>>>>> private/UpOctober
=======
  description: A boonie hat on desert camo.
>>>>>>> 25ade07d
  components:
  - type: Sprite
    sprite: _Nuclear14/Clothing/Head/FalloutHats/booniedesert.rsi
  - type: Clothing
    sprite: _Nuclear14/Clothing/Head/FalloutHats/booniedesert.rsi
  - type: ClothingSpecialModifier
    perceptionModifier: 1

# Army
- type: entity
  parent: ClothingHeadBase
  id: N14ClothingHeadHatArmyBeret
  name: army beret
  description: A pre-war army beret. This one is black.
  components:
  - type: Sprite
    sprite: _Nuclear14/Clothing/Head/FalloutHats/armyberet.rsi
  - type: Clothing
    sprite: _Nuclear14/Clothing/Head/FalloutHats/armyberet.rsi
  - type: ClothingSpecialModifier
    perceptionModifier: 1

- type: entity
  parent: ClothingHeadBase
  id: N14ClothingHeadHatArmyBeretAirborne
  name: army airborne beret
  description: A pre-war army beret. Crimson with a winged insignia.
  components:
  - type: Sprite
    sprite: _Nuclear14/Clothing/Head/FalloutHats/armyberetairborne.rsi
  - type: Clothing
    sprite: _Nuclear14/Clothing/Head/FalloutHats/armyberetairborne.rsi
  - type: ClothingSpecialModifier
    perceptionModifier: 1

- type: entity
  parent: ClothingHeadBase
  id: N14ClothingHeadHatArmyBeretRanger
  name: army ranger beret
  description: A pre-war army beret. Brown with a Ranger insignia.
  components:
  - type: Sprite
    sprite: _Nuclear14/Clothing/Head/FalloutHats/armyberetranger.rsi
  - type: Clothing
    sprite: _Nuclear14/Clothing/Head/FalloutHats/armyberetranger.rsi
  - type: ClothingSpecialModifier
    perceptionModifier: 1

- type: entity
  parent: ClothingHeadBase
  id: N14ClothingHeadHatArmyBeretSpecial
  name: army special forces beret
  description: A pre-war army beret. This one is green.
  components:
  - type: Sprite
    sprite: _Nuclear14/Clothing/Head/FalloutHats/armyberetspecial.rsi
  - type: Clothing
    sprite: _Nuclear14/Clothing/Head/FalloutHats/armyberetspecial.rsi
  - type: ClothingSpecialModifier
    perceptionModifier: 1

- type: entity
  parent: ClothingHeadBase
  id: N14ClothingHeadHatArmyCap
  name: army cap
  description: A pre-war army cap. Slightly worn.
  components:
  - type: Sprite
    sprite: _Nuclear14/Clothing/Head/FalloutHats/armycap.rsi
  - type: Clothing
    sprite: _Nuclear14/Clothing/Head/FalloutHats/armycap.rsi
  - type: ClothingSpecialModifier
    perceptionModifier: 1

# Bandit
- type: entity
  parent: ClothingHeadBase
  id: N14ClothingHeadHatBandit
  name: bandit hat
  description: Uh oh. He's coming this way.
  components:
  - type: Sprite
    sprite: _Nuclear14/Clothing/Head/FalloutHats/bandit.rsi
  - type: Clothing
    sprite: _Nuclear14/Clothing/Head/FalloutHats/bandit.rsi
  - type: ClothingSpecialModifier
    perceptionModifier: 1

# Brotherhood
- type: entity
  parent: ClothingHeadBase
  id: N14ClothingHeadHatBrotherhoodCap
  name: brotherhood of steel cap
  description: A cap worn by members of the Brotherhood of Steel.
  components:
  - type: Sprite
    sprite: _Nuclear14/Clothing/Head/FalloutHats/brotherhoodcap.rsi
  - type: Clothing
    sprite: _Nuclear14/Clothing/Head/FalloutHats/brotherhoodcap.rsi
  - type: ClothingSpecialModifier
    perceptionModifier: 1

- type: entity
  parent: ClothingHeadBase
  id: N14ClothingHeadHatBrotherhoodBeret
  name: brotherhood of steel beret
  description: A beret worn by members of the Brotherhood of Steel.
  components:
  - type: Sprite
    sprite: _Nuclear14/Clothing/Head/FalloutHats/brotherhoodberet.rsi
  - type: Clothing
    sprite: _Nuclear14/Clothing/Head/FalloutHats/brotherhoodberet.rsi
  - type: ClothingSpecialModifier
    perceptionModifier: 1

- type: entity
  parent: ClothingHeadBase
  id: N14ClothingHeadHatBrotherhoodFieldCap
  name: brotherhood of steel field cap
  description: A cap worn by Paladins of the Midwest Brotherhood during their field duties.
  components:
  - type: Sprite
    sprite: _Nuclear14/Clothing/Head/FalloutHats/brotherhoodhat.rsi
  - type: Clothing
    sprite: _Nuclear14/Clothing/Head/FalloutHats/brotherhoodhat.rsi
  - type: ClothingSpecialModifier
    perceptionModifier: 1

# Enclave
- type: entity
  parent: ClothingHeadBase
  id: N14ClothingHeadHatEnclaveIntel
  name: enclave recon beret
  description: A sharp-looking beret worn by Enclave intelligence officers.
  components:
  - type: Sprite
    sprite: _Nuclear14/Clothing/Head/FalloutHats/enclaveintel.rsi
  - type: Clothing
    sprite: _Nuclear14/Clothing/Head/FalloutHats/enclaveintel.rsi
  - type: ClothingSpecialModifier
    perceptionModifier: 1

- type: entity
  parent: ClothingHeadBase
  id: N14ClothingHeadHatEnclaveOfficer
  name: enclave officer cap
  description: A decorative looking cap worn by Enclave officers.
  components:
  - type: Sprite
    sprite: _Nuclear14/Clothing/Head/FalloutHats/enclaveofficer.rsi
  - type: Clothing
    sprite: _Nuclear14/Clothing/Head/FalloutHats/enclaveofficer.rsi
  - type: ClothingSpecialModifier
    perceptionModifier: 1

- type: entity
  parent: ClothingHeadBase
  id: N14ClothingHeadHatEnclavePeacekeeperCap
  name: enclave peacekeeper cap
  description: A military cap worn by Enclave Peacekeepers.
  components:
  - type: Sprite
    sprite: _Nuclear14/Clothing/Head/FalloutHats/enclavepeacekeeper.rsi
  - type: Clothing
    sprite: _Nuclear14/Clothing/Head/FalloutHats/enclavepeacekeeper.rsi
  - type: ClothingSpecialModifier
    perceptionModifier: 1

- type: entity
  parent: ClothingHeadBase
  id: N14ClothingHeadHatEnclaveScientist
  name: enclave scientist beret
  description: A blue beret worn by Enclave Scientists.
  components:
  - type: Sprite
    sprite: _Nuclear14/Clothing/Head/FalloutHats/enclavescience.rsi
  - type: Clothing
    sprite: _Nuclear14/Clothing/Head/FalloutHats/enclavescience.rsi
  - type: ClothingSpecialModifier
    perceptionModifier: 1

# NCR
- type: entity
  parent: ClothingHeadBase
  id: N14ClothingHeadHatNCRBeretOfficer
  name: NCR Officer beret
  description: An olive beret worn by NCR Officers.
  components:
  - type: Sprite
    sprite: _Nuclear14/Clothing/Head/FalloutHats/ncrberetofficer.rsi
  - type: Clothing
    sprite: _Nuclear14/Clothing/Head/FalloutHats/ncrberetofficer.rsi
  - type: ClothingSpecialModifier
    perceptionModifier: 1

- type: entity
  parent: ClothingHeadBase
  id: N14ClothingHeadHatNCRBeretMedic
  name: NCR medic beret
  description: An white beret worn by NCR Medics.
  components:
  - type: Sprite
    sprite: _Nuclear14/Clothing/Head/FalloutHats/ncrberetmedical.rsi
  - type: Clothing
    sprite: _Nuclear14/Clothing/Head/FalloutHats/ncrberetmedical.rsi
  - type: ClothingSpecialModifier
    perceptionModifier: 1

- type: entity
  parent: ClothingHeadBase
  id: N14ClothingHeadHatNCRBeretRecon
  name: NCR recon beret
  description: An crimson beret worn by NCR Recon Units.
  components:
  - type: Sprite
    sprite: _Nuclear14/Clothing/Head/FalloutHats/ncrberetrecon.rsi
  - type: Clothing
    sprite: _Nuclear14/Clothing/Head/FalloutHats/ncrberetrecon.rsi
  - type: ClothingSpecialModifier
    perceptionModifier: 1

- type: entity
  parent: ClothingHeadBase
  id: N14ClothingHeadHatNCRBeretQM
  name: NCR quartermaster beret
  description: A black beret worn by NCR Quartermasters.
  components:
  - type: Sprite
    sprite: _Nuclear14/Clothing/Head/FalloutHats/ncrberetsapper.rsi
  - type: Clothing
    sprite: _Nuclear14/Clothing/Head/FalloutHats/ncrberetsapper.rsi
  - type: ClothingSpecialModifier
    perceptionModifier: 1

- type: entity
  parent: ClothingHeadBase
  id: N14ClothingHeadHatNCRSidecap
  name: NCR sidecap
  description: A sidecap often worn by junior NCR soldiers.
  components:
  - type: Sprite
    sprite: _Nuclear14/Clothing/Head/FalloutHats/ncrsidecap.rsi
  - type: Clothing
    sprite: _Nuclear14/Clothing/Head/FalloutHats/ncrsidecap.rsi
  - type: ClothingSpecialModifier
    perceptionModifier: 1

- type: entity
  parent: ClothingHeadBase
  id: N14ClothingHeadHatRanger
  name: ranger hat
  description: A cool cowboy hat made by the NCR for the Rangers.
  components:
  - type: Sprite
    sprite: _Nuclear14/Clothing/Head/FalloutHats/rangerhat.rsi
  - type: Clothing
    sprite: _Nuclear14/Clothing/Head/FalloutHats/rangerhat.rsi
  - type: ClothingSpecialModifier
    perceptionModifier: 1
    charismaModifier: 1

- type: entity
  parent: ClothingHeadBase
  id: N14ClothingHeadHatRangerB
  name: ranger hat
  description: An NCR ranger hat, standard issue amongst all but the most elite rangers.
  components:
  - type: Sprite
    sprite: _Nuclear14/Clothing/Head/FalloutHats/rangerhatB.rsi
  - type: Clothing
    sprite: _Nuclear14/Clothing/Head/FalloutHats/rangerhatB.rsi
  - type: ClothingSpecialModifier
    perceptionModifier: 1
    charismaModifier: 1

# Tribal
- type: entity
  parent: ClothingHeadBase
  id: N14ClothingHeadHatTribalOutcastHood
  name: tribal outcast hood
  description: Shame! A hood worn by outcasts.
  components:
  - type: Sprite
    sprite: _Nuclear14/Clothing/Head/FalloutHats/tribalhoodoutcast.rsi
  - type: Clothing
    sprite: _Nuclear14/Clothing/Head/FalloutHats/tribalhoodoutcast.rsi
  - type: Armor
    modifiers:
      coefficients:
        Blunt: 0.95
        Slash: 0.95
        Piercing: 0.95
        Heat: 0.9
  - type: Butcherable
    butcheringType: Knife
    spawned:
    - id: N14MaterialLeather1
      amount: 2
<<<<<<< HEAD
<<<<<<< HEAD

# Canadian Mounties
- type: entity
  parent: ClothingHeadBase
  id: N14ClothingHeadHatMountie
  name: mountie hat
  description: A flat hat made 100% of fur felt.
  components:
  - type: Sprite
    sprite: _Nuclear14/Clothing/Head/FalloutHats/mountiehat.rsi
  - type: Clothing
    sprite: _Nuclear14/Clothing/Head/FalloutHats/mountiehat.rsi
  - type: ClothingSpecialModifier
    perceptionModifier: 1
=======
>>>>>>> private/UpOctober
=======
>>>>>>> 25ade07d

# Vault
- type: entity
  parent: ClothingHeadBase
  id: N14ClothingHeadHatVaultRiot
  name: vault riot helmet
  description: The only thing standing between your face and a knife.
  components:
  - type: Sprite
    sprite: _Nuclear14/Clothing/Head/FalloutHats/vaultriot.rsi
  - type: Clothing
    sprite: _Nuclear14/Clothing/Head/FalloutHats/vaultriot.rsi
  - type: IngestionBlocker
  - type: Armor
    modifiers:
      coefficients:
        Blunt: 0.9
        Slash: 0.9
        Piercing: 0.9
        Heat: 0.9

# Craftable
- type: entity
  parent: ClothingHeadBase
  id: N14ClothingHeadHatAnimal
  name: canine hat
  description: Made from a dog-like creature, this wild looking hat will keep your head warm and safe.
  components:
  - type: Sprite
    sprite: _Nuclear14/Clothing/Head/FalloutHats/animalhat.rsi
  - type: Clothing
    sprite: _Nuclear14/Clothing/Head/FalloutHats/animalhat.rsi
  - type: Armor
    modifiers:
      coefficients:
        Blunt: 0.9
        Slash: 0.9
        Piercing: 0.95
        Heat: 0.95
  - type: ClothingSpecialModifier
    strengthModifier: 1

- type: entity
  parent: ClothingHeadBase
  id: N14ClothingHeadHatNightstalker
  name: nightstalker hat
  description: A warm and resistent hat made from the head of a nightstalker.
  components:
  - type: Sprite
    sprite: _Nuclear14/Clothing/Head/FalloutHats/nightstalkerhat.rsi
  - type: Clothing
    sprite: _Nuclear14/Clothing/Head/FalloutHats/nightstalkerhat.rsi
  - type: Armor
    modifiers:
      coefficients:
        Blunt: 0.9
        Slash: 0.9
        Piercing: 0.95
        Heat: 0.95
        Poison: 0.8
  - type: ClothingSpecialModifier
    enduranceModifier: 1<|MERGE_RESOLUTION|>--- conflicted
+++ resolved
@@ -115,15 +115,7 @@
   parent: ClothingHeadBase
   id: N14ClothingHeadHatWoodBoonie
   name: woods boonie
-<<<<<<< HEAD
-<<<<<<< HEAD
   description: A boonie hat, this one has green woodland camo.
-=======
-  description: A boonie hat on woods green camo.
->>>>>>> private/UpOctober
-=======
-  description: A boonie hat on woods green camo.
->>>>>>> 25ade07d
   components:
   - type: Sprite
     sprite: _Nuclear14/Clothing/Head/FalloutHats/booniewood.rsi
@@ -136,15 +128,7 @@
   parent: ClothingHeadBase
   id: N14ClothingHeadHatWinterBoonie
   name: winter boonie
-<<<<<<< HEAD
-<<<<<<< HEAD
   description: A boonie hat, this one has snow-white camo.
-=======
-  description: A boonie hat on snow white camo.
->>>>>>> private/UpOctober
-=======
-  description: A boonie hat on snow white camo.
->>>>>>> 25ade07d
   components:
   - type: Sprite
     sprite: _Nuclear14/Clothing/Head/FalloutHats/booniewinter.rsi
@@ -157,15 +141,7 @@
   parent: ClothingHeadBase
   id: N14ClothingHeadHatDesertBoonie
   name: desert boonie
-<<<<<<< HEAD
-<<<<<<< HEAD
   description: A boonie hat with desert camo.
-=======
-  description: A boonie hat on desert camo.
->>>>>>> private/UpOctober
-=======
-  description: A boonie hat on desert camo.
->>>>>>> 25ade07d
   components:
   - type: Sprite
     sprite: _Nuclear14/Clothing/Head/FalloutHats/booniedesert.rsi
@@ -464,8 +440,6 @@
     spawned:
     - id: N14MaterialLeather1
       amount: 2
-<<<<<<< HEAD
-<<<<<<< HEAD
 
 # Canadian Mounties
 - type: entity
@@ -480,10 +454,6 @@
     sprite: _Nuclear14/Clothing/Head/FalloutHats/mountiehat.rsi
   - type: ClothingSpecialModifier
     perceptionModifier: 1
-=======
->>>>>>> private/UpOctober
-=======
->>>>>>> 25ade07d
 
 # Vault
 - type: entity
