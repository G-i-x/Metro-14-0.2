--- conflicted
+++ resolved
@@ -569,12 +569,8 @@
     prob: 0.5
     makeSentient: true
     name: deathclaw
-<<<<<<< HEAD
     description: |
       Ты хитрый кровожадный убийца. Убей их всех.
-=======
-    description: You're a smart killer. Use tactics to hunt and stalk.
->>>>>>> 50cd1540
   - type: NoSlip
   - type: Reproductive
     breedChance: 0.05
