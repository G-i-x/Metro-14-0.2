--- conflicted
+++ resolved
@@ -1,6 +1,5 @@
 - type: entity
   id: N14JunkWoodBase
-  suffix: Mapping
   abstract: true
   placement:
     mode: SnapgridCenter
@@ -49,7 +48,6 @@
 - type: entity
   parent: N14JunkWoodBase
   id: N14JunkMetalBase
-  suffix: Mapping
   abstract: true
   components:
   - type: Damageable
@@ -353,9 +351,5 @@
   components:
   - type: Sprite
     sprite: _Nuclear14/Structures/Decoration/tires.rsi
-<<<<<<< HEAD
     state: junktire5
-=======
-    state: junktire5
-    snapCardinals: false
->>>>>>> 4f81ea91
+    snapCardinals: false