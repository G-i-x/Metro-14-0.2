--- conflicted
+++ resolved
@@ -50,17 +50,10 @@
       storagebase: !type:Container
   - type: UserInterface
     interfaces:
-<<<<<<< HEAD
-    - key: enum.StorageUiKey.Key
-      type: StorageBoundUserInterface
-    - key: enum.LatheUiKey.Key
-      type: LatheBoundUserInterface
-=======
       enum.StorageUiKey.Key:
         type: StorageBoundUserInterface
       enum.LatheUiKey.Key:
         type: LatheBoundUserInterface
->>>>>>> 4f81ea91
   - type: Craftable
   - type: Storage
     craft: true
@@ -87,17 +80,12 @@
       - N14BrassKnife
       - N14TrainingSword
       - N14LongSword
-<<<<<<< HEAD
-=======
       - N14Bola
->>>>>>> 4f81ea91
       # Blueprints
       - N14WeaponLaserRevolverBlueprint
       - N14WeaponLaserRifleMakeshiftBlueprint
       - N14WeaponRifle556PipeBlueprint
       - N14WeaponSniper50PipeBlueprint
-<<<<<<< HEAD
-=======
       # Gun Parts
       - N14JunkGunpartsAction
       - N14JunkGunpartsBarrel
@@ -112,7 +100,11 @@
       - N14JunkGunpartsStock
       - N14JunkGunpartsStockWood
       - N14JunkGunpartsTrigger
->>>>>>> 4f81ea91
+      # Blueprints Corvax Forge
+      - N14WeaponLaserRevolverBlueprint
+      - N14WeaponLaserRifleMakeshiftBlueprint
+      - N14WeaponRifle556PipeBlueprint
+      - N14WeaponSniper50PipeBlueprint
 
 - type: entity
   parent: N14WorkbenchBase
