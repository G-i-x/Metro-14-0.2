--- conflicted
+++ resolved
@@ -322,8 +322,6 @@
     access: [["TownieMayor"]]
   - type: Wires
     layoutId: AirlockService
-<<<<<<< HEAD
-<<<<<<< HEAD
     
 - type: entity
   parent: N14DoorWoodSecure
@@ -334,10 +332,6 @@
     access: [["TownieMechanic"]]
   - type: Wires
     layoutId: AirlockService
-=======
->>>>>>> private/UpOctober
-=======
->>>>>>> 25ade07d
 
 #MARK: Vault
 - type: entity
