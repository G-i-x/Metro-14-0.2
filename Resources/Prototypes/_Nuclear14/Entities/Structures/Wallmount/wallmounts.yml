# For wallmount things that don't fit in any other file.

# Safes

# Vents
- type: entity
  parent: BaseSign
  id: N14WallmountVent
  name: vent
  description: An airvent. Could be a good stash.
  suffix: Mapping
  components:
  - type: WallMount
    arc: 360
  - type: Sprite
    drawdepth: Overdoors
    snapCardinals: true
    sprite: _Nuclear14/Structures/Storage/storage.rsi
    state: vent
  - type: ContainerContainer
    containers:
      stash: !type:ContainerSlot {}
<<<<<<< HEAD
  - type: PottedPlantHide # N14TODO: This needs changed to be generic stash hide?
=======
>>>>>>> 4f81ea91

- type: entity
  parent: N14WallmountVent
  id: N14WallmountVentDamaged
  suffix: damaged
  components:
  - type: Sprite
    sprite: _Nuclear14/Structures/Storage/storage.rsi
    state: vent-damaged

- type: entity
  parent: N14WallmountVent
  id: N14WallmountVentOpen
  suffix: open
  components:
  - type: Sprite
    sprite: _Nuclear14/Structures/Storage/storage.rsi
    state: vent-open


# First Aid<|MERGE_RESOLUTION|>--- conflicted
+++ resolved
@@ -8,7 +8,6 @@
   id: N14WallmountVent
   name: vent
   description: An airvent. Could be a good stash.
-  suffix: Mapping
   components:
   - type: WallMount
     arc: 360
@@ -20,10 +19,6 @@
   - type: ContainerContainer
     containers:
       stash: !type:ContainerSlot {}
-<<<<<<< HEAD
-  - type: PottedPlantHide # N14TODO: This needs changed to be generic stash hide?
-=======
->>>>>>> 4f81ea91
 
 - type: entity
   parent: N14WallmountVent
