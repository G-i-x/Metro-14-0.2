--- conflicted
+++ resolved
@@ -1,27 +1,4 @@
-<<<<<<< HEAD
-- type: entity
-  parent: BaseSign
-  id: N14SignBase # for non directional signs otherwise remove snapCardinals: true
-  suffix: Mapping
-  abstract: true
-  components:
-  - type: WallMount
-    arc: 360
-  - type: Sprite
-    drawdepth: Overdoors
-    sprite: _Nuclear14/Structures/Wallmounts/adverts.rsi
-    snapCardinals: true # one direction
-  - type: Destructible
-    thresholds:
-    - trigger:
-        !type:DamageTrigger
-        damage: 100
-      behaviors:
-      - !type:DoActsBehavior
-        acts: [ "Destruction" ]
-=======
 # see walldecor.yml for sign base
->>>>>>> 4f81ea91
 
 # Pristine Adverts
 - type: entity
