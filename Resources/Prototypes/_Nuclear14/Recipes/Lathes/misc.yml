- type: latheRecipe
  id: N14LightTube
  result: LightTube
  category: N14Lights
  completetime: 2
  materials:
    Steel: 50
    Glass: 50

- type: latheRecipe
  id: N14LedLightTube
  result: LedLightTube
  category: N14Lights
  completetime: 2
  materials:
    Steel: 50
    Glass: 50

- type: latheRecipe
  id: N14SodiumLightTube
  result: SodiumLightTube
  category: N14Lights
  completetime: 2
  materials:
    Steel: 50
    Glass: 50

- type: latheRecipe
  id: N14ExteriorLightTube
  result: ExteriorLightTube
  category: N14Lights
  completetime: 2
  materials:
    Steel: 50
    Glass: 50

- type: latheRecipe
  id: N14LightBulb
  result: LightBulb
  category: N14Lights
  completetime: 2
  materials:
    Steel: 50
    Glass: 50

- type: latheRecipe
  id: N14LedLightBulb
  result: LedLightBulb
  category: N14Lights
  completetime: 2
  materials:
    Steel: 50
    Glass: 50

- type: latheRecipe
  id: N14GlowstickRed
  result: GlowstickRed
  category: N14Lights
  completetime: 2
  materials:
    Plastic: 50

- type: latheRecipe
  id: N14Flare
  result: Flare
  category: N14Lights
  completetime: 2
  materials:
    Plastic: 50
    Sulfur: 25

- type: latheRecipe
  id: N14FlashlightLantern
  result: EmptyFlashlightLantern
  category: N14Lights
  completetime: 2
  materials:
    Steel: 100
    Glass: 100
    Plastic: 100

- type: latheRecipe
  id: N14Matchbox
  result: Matchbox
  category: N14Misc
  completetime: 1
  materials:
    Wood: 100

- type: latheRecipe
  id: ClothingBeltQuiverSpear
  result: ClothingBeltQuiverSpear
  category: N14Containers
  completetime: 4
  materials:
    Steel: 100
    Leather: 300
    Cloth: 100

- type: latheRecipe
  id: ClothingBeltQuiver
  result: ClothingBeltQuiver
  category: N14Containers
  completetime: 4
  materials:
    Leather: 400
    Cloth: 200

- type: latheRecipe
  id: ArrowRegular
  result: ArrowRegular
  category: N14Ammo
  completetime: 1
  materials:
    Steel: 10
    Wood: 20
    Paper: 10

- type: latheRecipe
  id: N14WeaponLaserRevolverBlueprint
  result: N14WeaponLaserRevolverBlueprint
  category: N14Blueprints
  completetime: 1
  materials:
    Paper: 100

- type: latheRecipe
  id: N14WeaponLaserRifleMakeshiftBlueprint
  result: N14WeaponLaserRifleMakeshiftBlueprint
  category: N14Blueprints
  completetime: 1
  materials:
    Paper: 100

- type: latheRecipe
  id: N14WeaponRifle556PipeBlueprint
  result: N14WeaponRifle556PipeBlueprint
  category: N14Blueprints
  completetime: 1
  materials:
    Paper: 100

- type: latheRecipe
  id: N14WeaponSniper50PipeBlueprint
  result: N14WeaponSniper50PipeBlueprint
  category: N14Blueprints
  completetime: 1
  materials:
<<<<<<< HEAD
    Paper: 100
=======
    Paper: 100

- type: latheRecipe
  id: N14JunkComponentScrew
  result: N14JunkComponentScrew
  category: N14Parts
  completetime: 2
  materials:
    Steel: 50
>>>>>>> 4f81ea91
<|MERGE_RESOLUTION|>--- conflicted
+++ resolved
@@ -146,9 +146,6 @@
   category: N14Blueprints
   completetime: 1
   materials:
-<<<<<<< HEAD
-    Paper: 100
-=======
     Paper: 100
 
 - type: latheRecipe
@@ -157,5 +154,4 @@
   category: N14Parts
   completetime: 2
   materials:
-    Steel: 50
->>>>>>> 4f81ea91
+    Steel: 50