# Special prototypes used in Character creation screen
- type: special
  id: Strength
<<<<<<< HEAD
  name: Сила
=======
  name: special-character-creation-strength
>>>>>>> 4a362d81
  description: special-character-creation-description-strength
  icon: "SpecialIconStrength"
  order: 0

- type: special
  id: Perception
<<<<<<< HEAD
  name: Восприятие
  description: special-character-creation-description-perception
=======
  name: special-character-creation-perception
  description: special-character-creation-perception
>>>>>>> 4a362d81
  icon: "SpecialIconPerception"
  order: 1

- type: special
  id: Endurance
<<<<<<< HEAD
  name: Выносливость
=======
  name: special-character-creation-endurance
>>>>>>> 4a362d81
  description: special-character-creation-description-endurance
  icon: "SpecialIconEndurance"
  order: 2

- type: special
  id: Charisma
<<<<<<< HEAD
  name: Харизма
=======
  name: special-character-creation-charisma
>>>>>>> 4a362d81
  description: special-character-creation-description-charisma
  icon: "SpecialIconCharisma"
  order: 3

- type: special
  id: Intelligence
<<<<<<< HEAD
  name: Интеллект
=======
  name: special-character-creation-intelligence
>>>>>>> 4a362d81
  description: special-character-creation-description-intelligence
  icon: "SpecialIconIntelligence"
  order: 4

- type: special
  id: Agility
<<<<<<< HEAD
  name: Ловкость
=======
  name: special-character-creation-agility
>>>>>>> 4a362d81
  description: special-character-creation-description-agility
  icon: "SpecialIconAgility"
  order: 5

- type: special
  id: Luck
<<<<<<< HEAD
  name: Удача
=======
  name: special-character-creation-luck
>>>>>>> 4a362d81
  description: special-character-creation-description-luck
  icon: "SpecialIconLuck"
  order: 6<|MERGE_RESOLUTION|>--- conflicted
+++ resolved
@@ -1,78 +1,49 @@
 # Special prototypes used in Character creation screen
 - type: special
   id: Strength
-<<<<<<< HEAD
-  name: Сила
-=======
   name: special-character-creation-strength
->>>>>>> 4a362d81
   description: special-character-creation-description-strength
   icon: "SpecialIconStrength"
   order: 0
 
 - type: special
   id: Perception
-<<<<<<< HEAD
-  name: Восприятие
-  description: special-character-creation-description-perception
-=======
   name: special-character-creation-perception
   description: special-character-creation-perception
->>>>>>> 4a362d81
   icon: "SpecialIconPerception"
   order: 1
 
 - type: special
   id: Endurance
-<<<<<<< HEAD
-  name: Выносливость
-=======
   name: special-character-creation-endurance
->>>>>>> 4a362d81
   description: special-character-creation-description-endurance
   icon: "SpecialIconEndurance"
   order: 2
 
 - type: special
   id: Charisma
-<<<<<<< HEAD
-  name: Харизма
-=======
   name: special-character-creation-charisma
->>>>>>> 4a362d81
   description: special-character-creation-description-charisma
   icon: "SpecialIconCharisma"
   order: 3
 
 - type: special
   id: Intelligence
-<<<<<<< HEAD
-  name: Интеллект
-=======
   name: special-character-creation-intelligence
->>>>>>> 4a362d81
   description: special-character-creation-description-intelligence
   icon: "SpecialIconIntelligence"
   order: 4
 
 - type: special
   id: Agility
-<<<<<<< HEAD
-  name: Ловкость
-=======
   name: special-character-creation-agility
->>>>>>> 4a362d81
   description: special-character-creation-description-agility
   icon: "SpecialIconAgility"
   order: 5
 
 - type: special
   id: Luck
-<<<<<<< HEAD
-  name: Удача
-=======
   name: special-character-creation-luck
->>>>>>> 4a362d81
   description: special-character-creation-description-luck
   icon: "SpecialIconLuck"
   order: 6