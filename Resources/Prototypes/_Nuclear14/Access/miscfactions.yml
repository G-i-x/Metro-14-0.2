#MARK: Townies

- type: accessLevel
  id: TownieLaw
  name: id-card-access-level-townie-sheriff

- type: accessLevel
  id: TownieMayor
  name: id-card-access-level-townie-mayor

- type: accessLevel
  id: TownieShopkeeper
  name: id-card-access-level-townie-shopkeeper

- type: accessLevel
  id: TownieDoctor
  name: id-card-access-level-townie-doctor
<<<<<<< HEAD
<<<<<<< HEAD
  
- type: accessLevel
  id: TownieMechanic
  name: id-card-access-level-townie-mechanic
=======
>>>>>>> private/UpOctober
=======
>>>>>>> 25ade07d

- type: accessGroup
  id: Townie
  tags:
  - TownieLaw
  - TownieMayor
  - TownieShopkeeper
  - TownieDoctor
<<<<<<< HEAD
<<<<<<< HEAD
  - TownieMechanic
=======
>>>>>>> private/UpOctober
=======
>>>>>>> 25ade07d

#MARK: Followers

- type: accessLevel
  id: FollowersApocalypse
  name: id-card-access-level-followers-apocalypse

- type: accessGroup
  id: FollowersApocalypse
  tags:
  - FollowersApocalypse

#MARK: Zetan

- type: accessLevel
  id: ZetanCaptain
  name: id-card-access-level-zetan-captain

- type: accessLevel
  id: Zetan
  name: id-card-access-level-zetan

- type: accessGroup
  id: Zetan
  tags:
  - ZetanCaptain
  - Zetan

#MARK: Enclave
- type: accessLevel
  id: Enclave
  name: id-card-access-level-enclave

- type: accessGroup
  id: EnclaveVault
  tags:
  - Enclave
  - VaultOverseer
  - VaultGatekeeper
  - VaultSecurity
  - VaultEngineer
  - VaultMedical
  - VaultDweller


#MARK: Keys

- type: accessLevel
  id: IronKey
  name: id-card-access-level-ironkey

- type: accessLevel
  id: BronzeKey
  name: id-card-access-level-bronzekey

- type: accessLevel
  id: BrassKey
  name: id-card-access-level-brasskey

- type: accessLevel
  id: SilverKey
  name: id-card-access-level-silverkey

- type: accessGroup
  id: GoldenKey
  tags:
  - IronKey
  - BronzeKey
  - BrassKey
  - SilverKey

#MARK: Dungeons / Bunkers
- type: accessLevel
  id: DungeonBunkerA1
  name: id-card-access-level-bunker-a1

- type: accessLevel
  id: DungeonBunkerA2
  name: id-card-access-level-bunker-a2

- type: accessLevel
  id: DungeonBunkerA3
  name: id-card-access-level-bunker-a3

- type: accessGroup
  id: DungeonBunkerAA
  tags:
  - DungeonBunkerA1
  - DungeonBunkerA2
  - DungeonBunkerA3

- type: accessLevel
  id: DungeonBlue
  name: id-card-access-level-blue

- type: accessLevel
  id: DungeonYellow
  name: id-card-access-level-yellow

- type: accessLevel
  id: DungeonRed
  name: id-card-access-level-red

- type: accessLevel
  id: DungeonCommon
  name: id-card-access-level-common<|MERGE_RESOLUTION|>--- conflicted
+++ resolved
@@ -15,16 +15,10 @@
 - type: accessLevel
   id: TownieDoctor
   name: id-card-access-level-townie-doctor
-<<<<<<< HEAD
-<<<<<<< HEAD
   
 - type: accessLevel
   id: TownieMechanic
   name: id-card-access-level-townie-mechanic
-=======
->>>>>>> private/UpOctober
-=======
->>>>>>> 25ade07d
 
 - type: accessGroup
   id: Townie
@@ -33,13 +27,7 @@
   - TownieMayor
   - TownieShopkeeper
   - TownieDoctor
-<<<<<<< HEAD
-<<<<<<< HEAD
   - TownieMechanic
-=======
->>>>>>> private/UpOctober
-=======
->>>>>>> 25ade07d
 
 #MARK: Followers
 
