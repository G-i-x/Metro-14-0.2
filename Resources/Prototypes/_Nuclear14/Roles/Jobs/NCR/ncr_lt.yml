- type: job
  id: NCRLT
  setPreference: true
  name: job-name-ncr-lt
  description: job-description-ncr-lt
  playTimeTracker: NCROfficer
  requirements:
    - !type:CharacterSpeciesRequirement
      species:
      - Human
      - Ghoul
    - !type:CharacterDepartmentTimeRequirement
      department: NCR
      min: 72000 # 20 hours
  weight: 10
  startingGear: NCRLTGear
  icon: "JobIconHeadOfSecurity"
  supervisors: job-supervisors-ncr-lt
  requireAdminNotify: true
  canBeAntag: false
  alwaysUseSpawner: true
  access:
  - NCR
  - NCRSGT
  - NCRMedic
  - NCRLT
  special:
  - !type:AddComponentSpecial
    components:
      - type: NpcFactionMember
        factions:
          - NCR

- type: startingGear
  id: NCRLTGear
  equipment:
    head: N14ClothingHeadHatNCRBeretOfficer
    back: N14ClothingBackpackNCRFilled
    jumpsuit: N14ClothingOfficerUniformNCRSnow
<<<<<<< HEAD
    shoes: N14ClothingBootsLeather
    belt: ClothingBeltRevolverCaptainfilled
    outerClothing: N14ClothingOuterNCRCombatArmorMK2
=======
    shoes: N14ClothingBootsCombatFilled
>>>>>>> 4f81ea91
    eyes: ClothingEyesGlassesSunglasses
    ears: N14ClothingHeadsetNCR
    pocket1: NCRLTloadoutkits
    pocket2: RadioHandheld
    id: N14IDNCRDogtagOfficer
  innerClothingSkirt: N14ClothingOfficerUniformNCRSnow #placeholder
  satchel: N14ClothingBackpackSatchelNCRFilled

- type: playTimeTracker
  id: NCROfficer<|MERGE_RESOLUTION|>--- conflicted
+++ resolved
@@ -37,13 +37,7 @@
     head: N14ClothingHeadHatNCRBeretOfficer
     back: N14ClothingBackpackNCRFilled
     jumpsuit: N14ClothingOfficerUniformNCRSnow
-<<<<<<< HEAD
-    shoes: N14ClothingBootsLeather
-    belt: ClothingBeltRevolverCaptainfilled
-    outerClothing: N14ClothingOuterNCRCombatArmorMK2
-=======
     shoes: N14ClothingBootsCombatFilled
->>>>>>> 4f81ea91
     eyes: ClothingEyesGlassesSunglasses
     ears: N14ClothingHeadsetNCR
     pocket1: NCRLTloadoutkits
