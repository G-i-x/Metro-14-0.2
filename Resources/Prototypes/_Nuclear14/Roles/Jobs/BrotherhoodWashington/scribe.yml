- type: job
  id: BoSWashingtonScribe
  setPreference: true
  name: job-name-bos-washington-scribe
  description: job-description-bos-washington-scribe
  playTimeTracker: BoSWashingtonScribe
  requirements:
    - !type:CharacterSpeciesRequirement
      species:
      - Human
      - Ghoul
    - !type:CharacterDepartmentTimeRequirement
      department: BrotherhoodWashington
      min: 18000 # 5 hours
    - !type:CharacterLogicOrRequirement
      requirements:
        - !type:CharacterSpeciesRequirement
          species:
            - Human
  startingGear: BoSWashingtonScribeGear
  alwaysUseSpawner: true
  icon: "JobIconScientist"
  supervisors: job-name-bos-wash
  access:
  - WashingtonInitiate
  - WashingtonScribe
  special:
  - !type:AddComponentSpecial
    components:
      - type: NpcFactionMember
        factions:
          - BrotherhoodWashington
      - type: CPRTraining

- type: startingGear
  id: BoSWashingtonScribeGear
  equipment:
    head: N14ClothingHeadHatBrotherhoodBeret
    jumpsuit: N14ClothingUniformJumpsuitBOSBlack
<<<<<<< HEAD
=======
    back: N14ClothingBackpackSatchelMilitaryFilled
>>>>>>> 4f81ea91
    shoes: N14ClothingBootsCombatFilled
    id: N14IDBrotherhoodWashingtonHolotagScribe
    ears: N14ClothingHeadsetBOSWashington
    belt: N14ClothingBeltUtilityFilled
    pocket1: NCRBoSWashingtonScribekits
    back: N14ClothingBackpackMilitary # Crovax-N14

- type: playTimeTracker
  id: BoSWashingtonScribe<|MERGE_RESOLUTION|>--- conflicted
+++ resolved
@@ -37,16 +37,12 @@
   equipment:
     head: N14ClothingHeadHatBrotherhoodBeret
     jumpsuit: N14ClothingUniformJumpsuitBOSBlack
-<<<<<<< HEAD
-=======
     back: N14ClothingBackpackSatchelMilitaryFilled
->>>>>>> 4f81ea91
     shoes: N14ClothingBootsCombatFilled
     id: N14IDBrotherhoodWashingtonHolotagScribe
     ears: N14ClothingHeadsetBOSWashington
     belt: N14ClothingBeltUtilityFilled
     pocket1: NCRBoSWashingtonScribekits
-    back: N14ClothingBackpackMilitary # Crovax-N14
 
 - type: playTimeTracker
   id: BoSWashingtonScribe