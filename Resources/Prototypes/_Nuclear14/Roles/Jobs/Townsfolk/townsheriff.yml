- type: job
  id: TownSheriff
  setPreference: true
  name: job-name-townsheriff
  description: job-description-townsheriff
  playTimeTracker: TownSheriff
  requirements:
    - !type:CharacterDepartmentTimeRequirement
      department: Townsfolk
      min: 18000 # 5 hours
  startingGear: TownSheriffGear
  icon: "JobIconPassenger"
  supervisors: job-supervisors-townsfolk
  access:
  - TownieLaw
<<<<<<< HEAD
<<<<<<< HEAD
  - TownieMechanic
=======
>>>>>>> private/UpOctober
=======
>>>>>>> 25ade07d
  special:
  - !type:AddComponentSpecial
    components:
      - type: NpcFactionMember
        factions:
          - Townsfolk

<<<<<<< HEAD
<<<<<<< HEAD
- type: startingGear
  id: TownSheriffGear
  equipment:
    jumpsuit: N14ClothingUniformJumpsuitCowboyGrey
    back: N14ClothingBackpackSheriffFilled
    shoes: N14ClothingBootsCowboy
    head: N14ClothingHeadHatSheriff
    eyes: N14ClothingEyesSunGlasses
    id: N14IDBadgeTownSheriff
    outerClothing: N14ClothingOuterSheriffVest
    belt: ClothingBeltRevolverWildWhisper
    pocket1: RadioHandheld
    pocket2: Handcuffs
  satchel: N14ClothingBackpackSatchelSheriffFilled
  duffelbag: N14ClothingBackpackDuffelSheriffFilled

=======
>>>>>>> private/UpOctober
=======
>>>>>>> 25ade07d
- type: playTimeTracker
  id: TownSheriff<|MERGE_RESOLUTION|>--- conflicted
+++ resolved
@@ -13,13 +13,7 @@
   supervisors: job-supervisors-townsfolk
   access:
   - TownieLaw
-<<<<<<< HEAD
-<<<<<<< HEAD
   - TownieMechanic
-=======
->>>>>>> private/UpOctober
-=======
->>>>>>> 25ade07d
   special:
   - !type:AddComponentSpecial
     components:
@@ -27,27 +21,21 @@
         factions:
           - Townsfolk
 
-<<<<<<< HEAD
-<<<<<<< HEAD
-- type: startingGear
-  id: TownSheriffGear
-  equipment:
-    jumpsuit: N14ClothingUniformJumpsuitCowboyGrey
-    back: N14ClothingBackpackSheriffFilled
-    shoes: N14ClothingBootsCowboy
-    head: N14ClothingHeadHatSheriff
-    eyes: N14ClothingEyesSunGlasses
-    id: N14IDBadgeTownSheriff
-    outerClothing: N14ClothingOuterSheriffVest
-    belt: ClothingBeltRevolverWildWhisper
-    pocket1: RadioHandheld
-    pocket2: Handcuffs
-  satchel: N14ClothingBackpackSatchelSheriffFilled
-  duffelbag: N14ClothingBackpackDuffelSheriffFilled
+#- type: startingGear
+#  id: TownSheriffGear
+#  equipment:
+#    jumpsuit: N14ClothingUniformJumpsuitCowboyGrey
+#    back: N14ClothingBackpackSheriffFilled
+#    shoes: N14ClothingBootsCowboy
+#    head: N14ClothingHeadHatSheriff
+#    eyes: N14ClothingEyesSunGlasses
+#    id: N14IDBadgeTownSheriff
+#    outerClothing: N14ClothingOuterSheriffVest
+#    belt: ClothingBeltRevolverWildWhisper
+#    pocket1: RadioHandheld
+#    pocket2: Handcuffs
+#  satchel: N14ClothingBackpackSatchelSheriffFilled
+#  duffelbag: N14ClothingBackpackDuffelSheriffFilled
 
-=======
->>>>>>> private/UpOctober
-=======
->>>>>>> 25ade07d
 - type: playTimeTracker
   id: TownSheriff