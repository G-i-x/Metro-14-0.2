- type: job
  id: TownDeputy
  setPreference: true
  name: job-name-towndeputy
  description: job-description-towndeputy
  playTimeTracker: TownDeputy
  requirements:
    - !type:CharacterDepartmentTimeRequirement
      department: Townsfolk
      min: 3600 # 1 hours
  startingGear: TownDeputyGear
  icon: "JobIconPassenger"
  supervisors: job-supervisors-townsfolk
  access:
  - TownieLaw
<<<<<<< HEAD
<<<<<<< HEAD
  - TownieMechanic
=======
>>>>>>> private/UpOctober
=======
>>>>>>> 25ade07d
  special:
  - !type:AddComponentSpecial
    components:
      - type: NpcFactionMember
        factions:
          - Townsfolk

<<<<<<< HEAD
<<<<<<< HEAD
- type: startingGear
  id: TownDeputyGear
  equipment:
    jumpsuit: N14ClothingUniformJumpsuitCowboyBrown
    head: N14ClothingHeadHatDeputy
    eyes: N14ClothingEyesSunGlasses
    back: N14ClothingBackpackDeputyFilled
    shoes: N14ClothingShoesBlack
    id: N14IDBadgeTownDeputy
    outerClothing: N14ClothingOuterPoliceVest
    belt: ClothingBeltRevolverfilled
    pocket1: RadioHandheld
    pocket2: Handcuffs
  satchel: N14ClothingBackpackSatchelDeputyFilled
  duffelbag: N14ClothingBackpackDuffelDeputyFilled

=======
>>>>>>> private/UpOctober
=======
>>>>>>> 25ade07d
- type: playTimeTracker
  id: TownDeputy<|MERGE_RESOLUTION|>--- conflicted
+++ resolved
@@ -13,13 +13,7 @@
   supervisors: job-supervisors-townsfolk
   access:
   - TownieLaw
-<<<<<<< HEAD
-<<<<<<< HEAD
   - TownieMechanic
-=======
->>>>>>> private/UpOctober
-=======
->>>>>>> 25ade07d
   special:
   - !type:AddComponentSpecial
     components:
@@ -27,27 +21,21 @@
         factions:
           - Townsfolk
 
-<<<<<<< HEAD
-<<<<<<< HEAD
-- type: startingGear
-  id: TownDeputyGear
-  equipment:
-    jumpsuit: N14ClothingUniformJumpsuitCowboyBrown
-    head: N14ClothingHeadHatDeputy
-    eyes: N14ClothingEyesSunGlasses
-    back: N14ClothingBackpackDeputyFilled
-    shoes: N14ClothingShoesBlack
-    id: N14IDBadgeTownDeputy
-    outerClothing: N14ClothingOuterPoliceVest
-    belt: ClothingBeltRevolverfilled
-    pocket1: RadioHandheld
-    pocket2: Handcuffs
-  satchel: N14ClothingBackpackSatchelDeputyFilled
-  duffelbag: N14ClothingBackpackDuffelDeputyFilled
+#- type: startingGear
+#  id: TownDeputyGear
+#  equipment:
+#    jumpsuit: N14ClothingUniformJumpsuitCowboyBrown
+#    head: N14ClothingHeadHatDeputy
+#    eyes: N14ClothingEyesSunGlasses
+#    back: N14ClothingBackpackDeputyFilled
+#    shoes: N14ClothingShoesBlack
+#    id: N14IDBadgeTownDeputy
+#    outerClothing: N14ClothingOuterPoliceVest
+#    belt: ClothingBeltRevolverfilled
+#    pocket1: RadioHandheld
+#    pocket2: Handcuffs
+#  satchel: N14ClothingBackpackSatchelDeputyFilled
+#  duffelbag: N14ClothingBackpackDuffelDeputyFilled
 
-=======
->>>>>>> private/UpOctober
-=======
->>>>>>> 25ade07d
 - type: playTimeTracker
   id: TownDeputy