# Best job.

- type: job
  id: ChiefMedicalOfficer
  name: job-name-cmo
  description: job-description-cmo
  playTimeTracker: JobChiefMedicalOfficer
  antagAdvantage: 6 # DeltaV - Reduced TC: Head of Staff
  requirements:
    - !type:RoleTimeRequirement
      role: JobChemist
      time: 10800 #3 hrs
#    - !type:RoleTimeRequirement # DeltaV - No Medical Doctor time requirement
#      role: JobMedicalDoctor
#      time: 21600 #6 hrs
    - !type:DepartmentTimeRequirement
      department: Medical
      time: 43200 # DeltaV - 12 hours
    - !type:OverallPlaytimeRequirement
      time: 72000 # DeltaV - 20 hours
  weight: 10
  startingGear: CMOGear
  icon: "JobIconChiefMedicalOfficer"
  requireAdminNotify: true
  supervisors: job-supervisors-captain
  canBeAntag: true # DeltaV - Can be antagonist
  access:
  - Medical
  - Command
  - Maintenance
  - Chemistry
  - ChiefMedicalOfficer
  - Paramedic # DeltaV - Add Paramedic access
  special:
<<<<<<< HEAD
  - !type:AddImplantSpecial
    implants: [ MindShieldImplant ]
  - !type:AddComponentSpecial
    components:
      - type: CommandStaff
=======
  - !type:AddComponentSpecial
    components:
    - type: PsionicBonusChance #Nyano - Summary: makes it more likely to become psionic.
      flatBonus: 0.025
>>>>>>> 500b76a2

- type: startingGear
  id: CMOGear
  equipment:
    jumpsuit: ClothingUniformJumpsuitCMO
    back: ClothingBackpackCMOFilled
    shoes: ClothingShoesColorBrown
    outerClothing: ClothingOuterCoatLabCmo
    id: CMOPDA
    ears: ClothingHeadsetCMO
    belt: ClothingBeltMedicalFilled
  innerclothingskirt: ClothingUniformJumpskirtCMO
  satchel: ClothingBackpackSatchelCMOFilled
  duffelbag: ClothingBackpackDuffelCMOFilled<|MERGE_RESOLUTION|>--- conflicted
+++ resolved
@@ -32,18 +32,15 @@
   - ChiefMedicalOfficer
   - Paramedic # DeltaV - Add Paramedic access
   special:
-<<<<<<< HEAD
   - !type:AddImplantSpecial
     implants: [ MindShieldImplant ]
   - !type:AddComponentSpecial
     components:
       - type: CommandStaff
-=======
   - !type:AddComponentSpecial
     components:
     - type: PsionicBonusChance #Nyano - Summary: makes it more likely to become psionic.
       flatBonus: 0.025
->>>>>>> 500b76a2
 
 - type: startingGear
   id: CMOGear
