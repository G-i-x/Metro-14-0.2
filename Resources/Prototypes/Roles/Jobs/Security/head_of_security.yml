--- conflicted
+++ resolved
@@ -38,19 +38,16 @@
   - External
   - Detective
   special:
-<<<<<<< HEAD
   - !type:AddImplantSpecial
     implants: [ MindShieldImplant ]
   - !type:AddComponentSpecial
     components:
       - type: CommandStaff
-=======
   - !type:AddComponentSpecial
     components:
     - type: PsionicBonusChance #Nyano - Summary: makes it more likely to become psionic.
       flatBonus: 0.025
->>>>>>> 500b76a2
-
+      
 - type: startingGear
   id: HoSGear
   equipment:
