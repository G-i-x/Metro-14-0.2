- type: gameMap
  id: Sunnyvale
  mapName: 'Саннивейл'
#  mapPath: /Maps/N14/SunnyvaleSurface.yml
  mapPath: /Maps/Corvax/CorvaxSunnyvaleSurface.yml # Corvax-Maps / Hi Boich
  minPlayers: 0
  stations:
    Sunnyvale:
      stationProto: FalloutStation
      components:
        - type: StationNameSetup
          mapNameTemplate: 'Саннивейл'
        - type: CP14StationAdditionalMap
          mapPaths:
#          - /Maps/N14/SunnyvaleUnderground.yml
           - /Maps/Corvax/CorvaxSunnyvaleUnderground.yml # Corvax-Maps
        - type: StationJobs
          overflowJobs:
            - Wastelander
          availableJobs:
            Wastelander: [ -1, -1 ]
            WastelandScavenger: [ 3, 5 ]
            WastelandReporter: [ 2, 3 ]
            WastelandMusician: [ 2, 3 ]
            WastelandFarmer: [ 2, 4 ]
            WastelandChaplain: [ 2, 3 ]
            WastelandBartender: [ 2, 3 ]
            TribalElder: [ 1, 1 ]
            Tribal: [ 2, 4 ]
            TribalFarmer: [ 1, 2 ]
            TribalHealer: [ 1, 2 ]
            TownMayor: [ 1, 1 ]
            TownSheriff: [ 1, 1 ]
            TownDeputy: [ 1, 2 ]
            TownDoctor: [ 1, 1 ]
            TownMechanic: [ 2, 2 ]
            TownShopkeeper: [ 2, 2 ]
            Townsperson: [ 5, 5 ]
            NCROfficer: [ 1, 1 ]
            NCRRangerVeteran: [ 1, 1 ]
            NCRRanger: [ 2, 3 ]
            NCRNCO: [ 1, 2 ]
            NCRQM: [ 1, 1 ]
            NCRMP: [ 1, 2 ]
            NCRDoctor: [ 1, 2 ] 
            NCRSoldier: [ 3, 6 ]
            NCRCadet: [ 2, 5 ]
            CaravanLeader: [ 1, 1 ]
            CaravanTrader: [ 1, 1 ]
            CaravanGuard: [ 2, 2 ]
            BoSWashingtonCommander: [ 1, 1 ]
            BoSWashingtonCaptain: [ 1, 1 ]
            BoSWashingtonResearcher: [ 2, 2 ]
            BoSWashingtonSoldier: [ 2, 2 ]
            BoSWashingtonRecruit: [ 3, 3 ]
            BoSMidPaladinCommander: [ 1, 1 ]
            BoSMidPaladin: [ 1, 1 ]
            BoSMidKnight: [ 2, 3 ]
            BoSMidScribe: [ 1, 2 ]
            BoSMidSquire: [ 2, 2 ]
            CaesarLegionCenturion: [ 1, 1 ] # Corvax-Legion
            CaesarLegionFrumentary: [ 1, 1 ] # Corvax-Legion
            CaesarLegionDean: [ 2, 2 ] # Corvax-Legion
            CaesarLegionLegionnaireVeteran: [ 2, 3 ] # Corvax-Legion
            CaesarLegionLegionnaireWarrior: [ 3, 4 ] # Corvax-Legion
            CaesarLegionLegionnaireRecruit: [ 4, 6 ] # Corvax-Legion
            Overseer: [ 1, 1 ]
<<<<<<< HEAD
            VaultDoctor: [ 1, 1 ]
            VaultDweller: [ 4, 4 ]
            VaultEngineer: [ 2, 2 ]
=======
            VaultDoctor: [ 2, 2 ]
            VaultDweller: [ 4, 4 ]
            VaultEngineer: [ 1, 1 ]
>>>>>>> 50cd1540
            VaultSecurity: [ 2, 2 ]<|MERGE_RESOLUTION|>--- conflicted
+++ resolved
@@ -42,7 +42,7 @@
             NCRNCO: [ 1, 2 ]
             NCRQM: [ 1, 1 ]
             NCRMP: [ 1, 2 ]
-            NCRDoctor: [ 1, 2 ] 
+            NCRDoctor: [ 1, 2 ]
             NCRSoldier: [ 3, 6 ]
             NCRCadet: [ 2, 5 ]
             CaravanLeader: [ 1, 1 ]
@@ -65,13 +65,7 @@
             CaesarLegionLegionnaireWarrior: [ 3, 4 ] # Corvax-Legion
             CaesarLegionLegionnaireRecruit: [ 4, 6 ] # Corvax-Legion
             Overseer: [ 1, 1 ]
-<<<<<<< HEAD
-            VaultDoctor: [ 1, 1 ]
-            VaultDweller: [ 4, 4 ]
-            VaultEngineer: [ 2, 2 ]
-=======
             VaultDoctor: [ 2, 2 ]
             VaultDweller: [ 4, 4 ]
             VaultEngineer: [ 1, 1 ]
->>>>>>> 50cd1540
             VaultSecurity: [ 2, 2 ]