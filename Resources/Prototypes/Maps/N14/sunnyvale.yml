--- conflicted
+++ resolved
@@ -56,17 +56,14 @@
             BoSMidKnight: [ 2, 3 ]
             BoSMidScribe: [ 1, 2 ]
             BoSMidSquire: [ 2, 2 ]
-<<<<<<< HEAD
             CaesarLegionCenturion: [ 0, 1 ] # Corvax-Legion
             CaesarLegionFrumentary: [ 0, 1 ] # Corvax-Legion
             CaesarLegionDean: [ 0, 2 ] # Corvax-Legion
             CaesarLegionLegionnaireVeteran: [ 0, 3 ] # Corvax-Legion
             CaesarLegionLegionnaireWarrior: [ 0, 4 ] # Corvax-Legion
             CaesarLegionLegionnaireRecruit: [ 0, 6 ] # Corvax-Legion
-=======
             Overseer: [ 1, 1 ]
             VaultDoctor: [ 1, 1 ]
             VaultDweller: [ 3, 3 ]
             VaultEngineer: [ 1, 1 ]
-            VaultSecurity: [ 1, 1 ]
->>>>>>> 810931aa
+            VaultSecurity: [ 1, 1 ]