--- conflicted
+++ resolved
@@ -48,25 +48,11 @@
             CaravanLeader: [ 1, 1 ]
             CaravanTrader: [ 1, 1 ]
             CaravanGuard: [ 2, 2 ]
-<<<<<<< HEAD
-<<<<<<< HEAD
-            # BoSWashingtonCommander: [ 1, 0 ]
-            # BoSWashingtonPaladin: [ 1, 0 ]
-            # BoSWashingtonScribe: [ 2, 0 ]
-            # BoSWashingtonKnight: [ 2, 2 ]
-            # BoSWashingtonInitiate: [ 0, 2 ]
-=======
-=======
->>>>>>> 25ade07d
             #BoSWashingtonCommander: [ 1, 1 ]
             #BoSWashingtonCaptain: [ 1, 1 ]
             #BoSWashingtonResearcher: [ 2, 2 ]
             #BoSWashingtonSoldier: [ 2, 2 ]
             #BoSWashingtonRecruit: [ 2, 2 ]
-<<<<<<< HEAD
->>>>>>> private/UpOctober
-=======
->>>>>>> 25ade07d
             BoSMidPaladinCommander: [ 1, 1 ]
             BoSMidPaladin: [ 1, 1 ]
             BoSMidKnight: [ 2, 3 ]
