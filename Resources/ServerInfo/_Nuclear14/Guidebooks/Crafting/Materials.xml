--- conflicted
+++ resolved
@@ -14,40 +14,6 @@
 
 Шкура брамина, шкуры и хитин добываются из соответствующих животных.
 <GuideEntityEmbed Entity="N14MaterialBrahminHide"/>
-<<<<<<< HEAD
-<<<<<<< HEAD
-
-For all other drinks and drink related products see the Bartending page.
-=======
->>>>>>> private/UpOctober
-
-Все остальные напитки и продукты, связанные с напитками, см. на странице «Барменство».
-
-## Руды, металлы и производные
-Добывайте свинцовую руду и перерабатывайте ее в кузнице, чтобы получить свинцовые слитки.
-<Box>
-<GuideEntityEmbed Entity="N14LeadOre"/>
-<GuideEntityEmbed Entity="N14IngotLead"/>
-<<<<<<< HEAD
-</Box>
-
-If you break some objects, you will get a small amount of materials.
-<GuideEntityEmbed Entity="N14WreckSportscar"/>
-<Box>
-<GuideEntityEmbed Entity="N14ScrapLead"/>
-<GuideEntityEmbed Entity="N14ScrapSteel"/>
-</Box>
-<Box>
-<GuideEntityEmbed Entity="N14ComputerTerminalRustedRigged"/>
-<GuideEntityEmbed Entity="N14JunkTV"/>
-<GuideEntityEmbed Entity="N14ScrapCopper"/>
-<GuideEntityEmbed Entity="N14ScrapElectronic"/>
-=======
->>>>>>> private/UpOctober
-</Box>
-
-=======
-
 Все остальные напитки и продукты, связанные с напитками, см. на странице «Барменство».
 
 ## Руды, металлы и производные
@@ -57,7 +23,6 @@
 <GuideEntityEmbed Entity="N14IngotLead"/>
 </Box>
 
->>>>>>> 25ade07d
 Разбивайте предметы, чтобы получить с них немного ресурсов для выживания
 <GuideEntityEmbed Entity="N14WreckSportscar"/>
 <Box>
