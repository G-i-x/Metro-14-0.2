--- conflicted
+++ resolved
@@ -7,11 +7,4 @@
 
 store-withdraw-button-ui = Withdraw {$currency}
 store-ui-button-out-of-stock = {""} (Out of Stock)
-<<<<<<< HEAD
-store-not-account-owner = This {$store} is not bound to you!
-
-store-preset-name-uplink = Uplink
-store-preset-name-spellbook = Spellbook
-=======
-store-not-account-owner = This {$store} is not bound to you!
->>>>>>> b8431a48
+store-not-account-owner = This {$store} is not bound to you!