-create-3rd-person =
    { $chance ->
        [1] Creates
        *[other] create
    }

-cause-3rd-person =
    { $chance ->
        [1] Causes
        *[other] cause
    }

-satiate-3rd-person =
    { $chance ->
        [1] Satiates
        *[other] satiate
    }

reagent-effect-guidebook-create-entity-reaction-effect =
    { $chance ->
        [1] Creates
        *[other] create
    } { $amount ->
        [1] {INDEFINITE($entname)}
        *[other] {$amount} {MAKEPLURAL($entname)}
    }

reagent-effect-guidebook-explosion-reaction-effect =
    { $chance ->
        [1] Causes
        *[other] cause
    } an explosion

reagent-effect-guidebook-emp-reaction-effect =
    { $chance ->
        [1] Causes
        *[other] cause
    } an electromagnetic pulse

reagent-effect-guidebook-foam-area-reaction-effect =
    { $chance ->
        [1] Creates
        *[other] create
    } large quantities of foam

reagent-effect-guidebook-foam-area-reaction-effect =
    { $chance ->
        [1] Creates
        *[other] create
    } large quantities of smoke

reagent-effect-guidebook-satiate-thirst =
    { $chance ->
        [1] Satiates
        *[other] satiate
    } { $relative ->
        [1] thirst averagely
        *[other] thirst at {NATURALFIXED($relative, 3)}x the average rate
    }

reagent-effect-guidebook-satiate-hunger =
    { $chance ->
        [1] Satiates
        *[other] satiate
    } { $relative ->
        [1] hunger averagely
        *[other] hunger at {NATURALFIXED($relative, 3)}x the average rate
    }

reagent-effect-guidebook-health-change =
    { $chance ->
        [1] { $healsordeals ->
                [heals] Heals
                [deals] Deals
                *[both] Modifies health by
             }
        *[other] { $healsordeals ->
                    [heals] heal
                    [deals] deal
                    *[both] modify health by
                 }
    } { $changes }

reagent-effect-guidebook-status-effect =
    { $type ->
        [add]   { $chance ->
                    [1] Causes
                    *[other] cause
                } {LOC($key)} for at least {NATURALFIXED($time, 3)} {MANY("second", $time)} with accumulation
        *[set]  { $chance ->
                    [1] Causes
                    *[other] cause
                } {LOC($key)} for at least {NATURALFIXED($time, 3)} {MANY("second", $time)} without accumulation
        [remove]{ $chance ->
                    [1] Removes
                    *[other] remove
                } {NATURALFIXED($time, 3)} {MANY("second", $time)} of {LOC($key)}
    }

reagent-effect-guidebook-activate-artifact =
    { $chance ->
        [1] Attempts
        *[other] attempt
    } to activate an artifact

reagent-effect-guidebook-set-solution-temperature-effect =
    { $chance ->
        [1] Sets
        *[other] set
    } the solution temperature to exactly {NATURALFIXED($temperature, 2)}k

reagent-effect-guidebook-adjust-solution-temperature-effect =
    { $chance ->
        [1] { $deltasign ->
                [1] Adds
                *[-1] Removes
            }
        *[other]
            { $deltasign ->
                [1] add
                *[-1] remove
            }
    } heat from the solution until it reaches { $deltasign ->
                [1] at most {NATURALFIXED($maxtemp, 2)}k
                *[-1] at least {NATURALFIXED($mintemp, 2)}k
            }

reagent-effect-guidebook-adjust-reagent-reagent =
    { $chance ->
        [1] { $deltasign ->
                [1] Adds
                *[-1] Removes
            }
        *[other]
            { $deltasign ->
                [1] add
                *[-1] remove
            }
    } {NATURALFIXED($amount, 2)}u of {$reagent} { $deltasign ->
        [1] to
        *[-1] from
    } the solution

reagent-effect-guidebook-adjust-reagent-group =
    { $chance ->
        [1] { $deltasign ->
                [1] Adds
                *[-1] Removes
            }
        *[other]
            { $deltasign ->
                [1] add
                *[-1] remove
            }
    } {NATURALFIXED($amount, 2)}u of reagents in the group {$group} { $deltasign ->
            [1] to
            *[-1] from
        } the solution

reagent-effect-guidebook-adjust-temperature =
    { $chance ->
        [1] { $deltasign ->
                [1] Adds
                *[-1] Removes
            }
        *[other]
            { $deltasign ->
                [1] add
                *[-1] remove
            }
    } {POWERJOULES($amount)} of heat { $deltasign ->
            [1] to
            *[-1] from
        } the body it's in

reagent-effect-guidebook-chem-cause-disease =
    { $chance ->
        [1] Causes
        *[other] cause
    } the disease { $disease }

reagent-effect-guidebook-chem-cause-random-disease =
    { $chance ->
        [1] Causes
        *[other] cause
    } the diseases { $diseases }

reagent-effect-guidebook-jittering =
    { $chance ->
        [1] Causes
        *[other] cause
    } jittering

reagent-effect-guidebook-chem-clean-bloodstream =
    { $chance ->
        [1] Cleanses
        *[other] cleanse
    } the bloodstream of other chemicals

reagent-effect-guidebook-cure-disease =
    { $chance ->
        [1] Cures
        *[other] cure
    } diseases

reagent-effect-guidebook-cure-eye-damage =
    { $chance ->
        [1] { $deltasign ->
                [1] Deals
                *[-1] Heals
            }
        *[other]
            { $deltasign ->
                [1] deal
                *[-1] heal
            }
    } eye damage

reagent-effect-guidebook-chem-vomit =
    { $chance ->
        [1] Causes
        *[other] cause
    } vomiting

reagent-effect-guidebook-create-gas =
    { $chance ->
        [1] Creates
        *[other] create
    } { $moles } { $moles ->
        [1] mole
        *[other] moles
    } of { $gas }

reagent-effect-guidebook-drunk =
    { $chance ->
        [1] Causes
        *[other] cause
    } drunkness

reagent-effect-guidebook-electrocute =
    { $chance ->
        [1] Electrocutes
        *[other] electrocute
    } the metabolizer for {NATURALFIXED($time, 3)} {MANY("second", $time)}

reagent-effect-guidebook-extinguish-reaction =
    { $chance ->
        [1] Extinguishes
        *[other] extinguish
    } fire

reagent-effect-guidebook-flammable-reaction =
    { $chance ->
        [1] Increases
        *[other] increase
    } flammability

reagent-effect-guidebook-ignite =
    { $chance ->
        [1] Ignites
        *[other] ignite
    } the metabolizer

reagent-effect-guidebook-make-sentient =
    { $chance ->
        [1] Makes
        *[other] make
    } the metabolizer sentient

reagent-effect-guidebook-make-polymorph =
    { $chance ->
        [1] Polymorphs
        *[other] polymorph
    } the metabolizer into a { $entityname }

reagent-effect-guidebook-modify-bleed-amount =
    { $chance ->
        [1] { $deltasign ->
                [1] Induces
                *[-1] Reduces
            }
        *[other] { $deltasign ->
                    [1] induce
                    *[-1] reduce
                 }
    } bleeding

reagent-effect-guidebook-modify-blood-level =
    { $chance ->
        [1] { $deltasign ->
                [1] Increases
                *[-1] Decreases
            }
        *[other] { $deltasign ->
                    [1] increases
                    *[-1] decreases
                 }
    } blood level

reagent-effect-guidebook-paralyze =
    { $chance ->
        [1] Paralyzes
        *[other] paralyze
    } the metabolizer for at least {NATURALFIXED($time, 3)} {MANY("second", $time)}

reagent-effect-guidebook-movespeed-modifier =
    { $chance ->
        [1] Modifies
        *[other] modify
    } movement speed by {NATURALFIXED($walkspeed, 3)}x for at least {NATURALFIXED($time, 3)} {MANY("second", $time)}

reagent-effect-guidebook-reset-narcolepsy =
    { $chance ->
        [1] Temporarily staves
        *[other] temporarily stave
    } off narcolepsy

reagent-effect-guidebook-wash-cream-pie-reaction =
    { $chance ->
        [1] Washes
        *[other] wash
    } off cream pie from one's face

reagent-effect-guidebook-cure-zombie-infection =
    { $chance ->
        [1] Cures
        *[other] cure
    } an ongoing zombie infection

reagent-effect-guidebook-cause-zombie-infection =
    { $chance ->
        [1] Gives
        *[other] give
    } an individual the zombie infection

reagent-effect-guidebook-innoculate-zombie-infection =
    { $chance ->
        [1] Cures
        *[other] cure
    } an ongoing zombie infection, and provides immunity to future infections

reagent-effect-guidebook-reduce-rotting =
    { $chance ->
        [1] Regenerates
        *[other] regenerate
    } {NATURALFIXED($time, 3)} {MANY("second", $time)} of rotting

reagent-effect-guidebook-area-reaction =
    { $chance ->
        [1] Causes
        *[other] cause
<<<<<<< HEAD
<<<<<<< HEAD
    } an unknown effect as nobody has written this effect yet
=======
=======
>>>>>>> 25ade07d
    } a smoke or foam reaction for {NATURALFIXED($duration, 3)} {MANY("second", $duration)}

reagent-effect-guidebook-add-to-solution-reaction =
    { $chance ->
        [1] Causes
        *[other] cause
    } chemicals applied to an object to be added to its internal solution container

reagent-effect-guidebook-plant-attribute =
    { $chance ->
        [1] Adjusts
        *[other] adjust
    } {$attribute} by [color={$colorName}]{$amount}[/color]

reagent-effect-guidebook-plant-cryoxadone =
    { $chance ->
        [1] Ages back
        *[other] age back
    } the plant, depending on the plant's age and time to grow

reagent-effect-guidebook-plant-phalanximine =
    { $chance ->
        [1] Restores
        *[other] restore
    } viability to a plant rendered nonviable by a mutation

reagent-effect-guidebook-plant-diethylamine =
    { $chance ->
        [1] Increases
        *[other] increase
    } the plant's lifespan and/or base health with 10% chance for each

reagent-effect-guidebook-plant-robust-harvest =
    { $chance ->
        [1] Increases
        *[other] increase
    } the plant's potency by {$increase} up to a maximum of {$limit}. Causes the plant to lose its seeds once the potency reaches {$seedlesstreshold}. Trying to add potency over {$limit} may cause decrease in yield at a 10% chance
<<<<<<< HEAD
>>>>>>> private/UpOctober
=======
>>>>>>> 25ade07d

reagent-effect-guidebook-change-glimmer-reaction-effect =
    { $chance ->
        [1] Modifies
        *[other] modify
    } the glimmer count by {$count} points

reagent-effect-guidebook-chem-remove-psionic =
    { $chance ->
        [1] Removes
        *[other] remove
    } psionic powers

reagent-effect-guidebook-chem-reroll-psionic =
    { $chance ->
        [1] Allows
        *[other] allow
    } a chance to get a different psionic power

reagent-effect-guidebook-add-moodlet =
    modifies mood by {$amount}
    { $timeout ->
        [0] indefinitely
        *[other] for {$timeout} seconds
<<<<<<< HEAD
<<<<<<< HEAD
    }
=======
    }
>>>>>>> private/UpOctober
=======
    }
>>>>>>> 25ade07d
<|MERGE_RESOLUTION|>--- conflicted
+++ resolved
@@ -1,4 +1,4 @@
--create-3rd-person =
+﻿-create-3rd-person =
     { $chance ->
         [1] Creates
         *[other] create
@@ -339,63 +339,11 @@
         *[other] cure
     } an ongoing zombie infection, and provides immunity to future infections
 
-reagent-effect-guidebook-reduce-rotting =
-    { $chance ->
-        [1] Regenerates
-        *[other] regenerate
-    } {NATURALFIXED($time, 3)} {MANY("second", $time)} of rotting
-
-reagent-effect-guidebook-area-reaction =
-    { $chance ->
-        [1] Causes
-        *[other] cause
-<<<<<<< HEAD
-<<<<<<< HEAD
+reagent-effect-guidebook-missing =
+    { $chance ->
+        [1] Causes
+        *[other] cause
     } an unknown effect as nobody has written this effect yet
-=======
-=======
->>>>>>> 25ade07d
-    } a smoke or foam reaction for {NATURALFIXED($duration, 3)} {MANY("second", $duration)}
-
-reagent-effect-guidebook-add-to-solution-reaction =
-    { $chance ->
-        [1] Causes
-        *[other] cause
-    } chemicals applied to an object to be added to its internal solution container
-
-reagent-effect-guidebook-plant-attribute =
-    { $chance ->
-        [1] Adjusts
-        *[other] adjust
-    } {$attribute} by [color={$colorName}]{$amount}[/color]
-
-reagent-effect-guidebook-plant-cryoxadone =
-    { $chance ->
-        [1] Ages back
-        *[other] age back
-    } the plant, depending on the plant's age and time to grow
-
-reagent-effect-guidebook-plant-phalanximine =
-    { $chance ->
-        [1] Restores
-        *[other] restore
-    } viability to a plant rendered nonviable by a mutation
-
-reagent-effect-guidebook-plant-diethylamine =
-    { $chance ->
-        [1] Increases
-        *[other] increase
-    } the plant's lifespan and/or base health with 10% chance for each
-
-reagent-effect-guidebook-plant-robust-harvest =
-    { $chance ->
-        [1] Increases
-        *[other] increase
-    } the plant's potency by {$increase} up to a maximum of {$limit}. Causes the plant to lose its seeds once the potency reaches {$seedlesstreshold}. Trying to add potency over {$limit} may cause decrease in yield at a 10% chance
-<<<<<<< HEAD
->>>>>>> private/UpOctober
-=======
->>>>>>> 25ade07d
 
 reagent-effect-guidebook-change-glimmer-reaction-effect =
     { $chance ->
@@ -420,12 +368,4 @@
     { $timeout ->
         [0] indefinitely
         *[other] for {$timeout} seconds
-<<<<<<< HEAD
-<<<<<<< HEAD
-    }
-=======
-    }
->>>>>>> private/UpOctober
-=======
-    }
->>>>>>> 25ade07d
+    }