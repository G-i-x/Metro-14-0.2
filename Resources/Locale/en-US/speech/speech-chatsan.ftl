chatsan-word-1 = omg
chatsan-replacement-1 = oh my god

chatsan-word-2 = omfg
chatsan-replacement-2 = oh my fucking god

chatsan-word-3 = ong
chatsan-replacement-3 = on god

chatsan-word-4 = wtf
chatsan-replacement-4 = what the fuck

chatsan-word-5 = wth
chatsan-replacement-5 = what the heck

chatsan-word-6 = tf
chatsan-replacement-6 = the fuck

chatsan-word-7 = afaik
chatsan-replacement-7 = as far as i know

chatsan-word-8 = ik
chatsan-replacement-8 = i know

chatsan-word-9 = ikr
chatsan-replacement-9 = i know, right

chatsan-word-10 = idc
chatsan-replacement-10 = i don't care

chatsan-word-12 = tbh
chatsan-replacement-12 = to be honest

chatsan-word-13 = lmk
chatsan-replacement-13 = let me know

chatsan-word-14 = ur
chatsan-replacement-14 = your

chatsan-word-15 = ffs
chatsan-replacement-15 = for fuck's sake

chatsan-word-16 = iirc
chatsan-replacement-16 = if i remember correctly

chatsan-word-17 = np
chatsan-replacement-17 = no problem

chatsan-word-18 = omw
chatsan-replacement-18 = on my way

chatsan-word-19 = nvm
chatsan-replacement-19 = nevermind

chatsan-word-20 = imo
chatsan-replacement-20 = in my opinion

chatsan-word-21 = pls
chatsan-word-22 = plz
chatsan-word-23 = plox
chatsan-replacement-please = please

chatsan-word-24 = fr
chatsan-replacement-24 = for real

chatsan-word-25 = brb
chatsan-replacement-25 = be right back

chatsan-word-26 = btw
chatsan-replacement-26 = by the way

chatsan-word-27 = jk
chatsan-replacement-27 = just kidding

chatsan-word-28 = thx
chatsan-replacement-28 = thanks

chatsan-word-29 = ty
chatsan-replacement-29 = thank you

chatsan-word-30 = afk
chatsan-replacement-30 = ssd

chatsan-word-31 = stfu
chatsan-replacement-31 = shut the fuck up

chatsan-word-32 = gtg
chatsan-replacement-32 = got to go

chatsan-word-33 = gl
chatsan-replacement-33 = good luck

chatsan-word-34 = hbu
chatsan-replacement-34 = how about you

chatsan-word-35 = hmu
chatsan-replacement-35 = hit me up

chatsan-word-36 = gtfo
chatsan-replacement-36 = get the fuck out

chatsan-word-37 = wdym
chatsan-replacement-37 = what do you mean

chatsan-word-38 = mf
chatsan-replacement-38 = motherfucker

chatsan-word-39 = etc
chatsan-word-40 = etc.
chatsan-replacement-etcetera = etcetera

chatsan-word-41 = wyd
chatsan-replacement-41 = what are you doing

chatsan-word-42 = ofc
chatsan-replacement-42 = of course

chatsan-word-43 = ig
chatsan-replacement-43 = i guess

chatsan-word-44 = tbf
<<<<<<< HEAD
chatsan-replacement-44 = to be fair

chatsan-word-45 = tysm
chatsan-replacement-45 = thank you so much

chatsan-word-46 = tyvm
chatsan-replacement-46 = thank you very much

chatsan-word-47 = cya
chatsan-replacement-47 = see ya

chatsan-word-48 = rn
chatsan-replacement-48 = right now

chatsan-word-49 = atm
chatsan-replacement-49 = at the moment
=======
chatsan-replacement-44 = to be fair
>>>>>>> b8431a48
<|MERGE_RESOLUTION|>--- conflicted
+++ resolved
@@ -119,23 +119,4 @@
 chatsan-replacement-43 = i guess
 
 chatsan-word-44 = tbf
-<<<<<<< HEAD
-chatsan-replacement-44 = to be fair
-
-chatsan-word-45 = tysm
-chatsan-replacement-45 = thank you so much
-
-chatsan-word-46 = tyvm
-chatsan-replacement-46 = thank you very much
-
-chatsan-word-47 = cya
-chatsan-replacement-47 = see ya
-
-chatsan-word-48 = rn
-chatsan-replacement-48 = right now
-
-chatsan-word-49 = atm
-chatsan-replacement-49 = at the moment
-=======
-chatsan-replacement-44 = to be fair
->>>>>>> b8431a48
+chatsan-replacement-44 = to be fair