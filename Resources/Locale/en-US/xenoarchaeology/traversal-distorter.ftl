--- conflicted
+++ resolved
@@ -2,9 +2,5 @@
 traversal-distorter-set-down = Traversal bias set to down, toward more dangerous nodes
 
 traversal-distorter-desc-up = The affected artifact's traversal now favors moving up the node tree toward safer nodes.
-<<<<<<< HEAD
 traversal-distorter-desc-down = The affected artifact's traversal now favors moving down the node tree towards more dangerous nodes.
-=======
-traversal-distorter-desc-down = The affected artifact's traversal now favors moving down the node tree towards more dangerous nodes.
-traversal-distorter-upgrade-bias = Bias effectiveness
->>>>>>> 4f81ea91
+traversal-distorter-upgrade-bias = Bias effectiveness