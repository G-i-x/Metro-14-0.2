--- conflicted
+++ resolved
@@ -17,10 +17,6 @@
 
 wieldable-component-requires = { CAPITALIZE(THE($item))} must be wielded!
 
-<<<<<<< HEAD
-gunwieldbonus-component-examine = This weapon has improved accuracy when wielded.
-=======
 gunwieldbonus-component-examine = This weapon has improved accuracy when wielded.
 
-gunrequireswield-component-examine = This weapon can only be fired when wielded.
->>>>>>> 4f81ea91
+gunrequireswield-component-examine = This weapon can only be fired when wielded.