reagent-name-cryptobiolin = cryptobiolin
reagent-desc-cryptobiolin = Causes confusion and dizziness.

reagent-name-dylovene = dylovene
reagent-desc-dylovene = A broad-spectrum anti-toxin, which treats toxin damage in organisms. Overdosing will cause vomiting, dizzyness and pain.

reagent-name-diphenhydramine = diphenhydramine
reagent-desc-diphenhydramine = Rapidly purges the body of histamine, reduces jitteriness, and treats poison damage.

reagent-name-arithrazine = arithrazine
reagent-desc-arithrazine = A mildly unstable medication used for the most extreme case of radiation poisoning. Exerts minor stress on the body.

reagent-name-bicaridine = bicaridine
reagent-desc-bicaridine = An analgesic which is highly effective at treating brute damage. It's useful for stabilizing people who have been severely beaten, as well as treating less life-threatening injuries.

reagent-name-cryoxadone = cryoxadone
reagent-desc-cryoxadone = Required for the proper function of cryogenics. Heals all standard types of damage, but only works in temperatures under 213K. It can treat and rejuvenate plants when applied in small doses.

reagent-name-doxarubixadone = doxarubixadone
reagent-desc-doxarubixadone = A cryogenics chemical. Heals certain types of cellular damage done by Slimes and improper use of other chemicals.

reagent-name-dermaline = dermaline
reagent-desc-dermaline = An advanced chemical that is more effective at treating burn damage than kelotane.

reagent-name-dexalin = dexalin
reagent-desc-dexalin = Used for treating minor oxygen deprivation and bloodloss. A required reagent for dexalin plus.

reagent-name-dexalin-plus = dexalin plus
reagent-desc-dexalin-plus = Used in treatment of extreme cases of oxygen deprivation and bloodloss. Flushes heartbreaker toxin out of the blood stream.

reagent-name-epinephrine = epinephrine
reagent-desc-epinephrine = An effective stabilizing chemical used to keep a critical person from dying to asphyxiation while patching up minor damage during crit. Flushes heartbreaker toxin out the blood stream at the cost of more epinephrine, but may add histamine. Helps reduce stun time. Commonly found in the form of emergency medipens.

reagent-name-hyronalin = hyronalin
reagent-desc-hyronalin = A weak treatment for radiation damage. A precursor to arithrazine and phalanximine. Can cause vomiting.

reagent-name-ipecac = ipecac
reagent-desc-ipecac = A rapid-acting emetic. Useful for stopping unmetabolized poisons, or mass-vomiting sessions.

reagent-name-inaprovaline = inaprovaline
reagent-desc-inaprovaline = Inaprovaline is a synaptic stimulant and cardiostimulant, commonly used to treat asphyxiation damage caused during critical states and reduce bleeding. Used in many advanced medicines.

reagent-name-kelotane = kelotane
reagent-desc-kelotane = Treats burn damage. Overdosing greatly reduces the body's ability to retain water.

reagent-name-leporazine = leporazine
reagent-desc-leporazine = A chemical used to stabilize body temperature and rapidly cure cold damage. Great for unprotected EVA travel, but prevents the use of cryogenic tubes.

reagent-name-barozine = barozine
reagent-desc-barozine = A potent chemical that prevents pressure damage. Causes extreme stress on the body.

reagent-name-phalanximine = phalanximine
reagent-desc-phalanximine = An advanced chemical used in the treatment of cancer. Causes moderate radiation poisoning on organics and vomiting. Can potentially remove the death gene on plants.

reagent-name-polypyrylium-oligomers = Polypyrylium Oligomers
reagent-desc-polypyrylium-oligomers = A purple mixture of short polyelectrolyte chains not easily synthesized in the laboratory. Heals asphyxiation and brute damage. Stops bleeding over time.

reagent-name-ambuzol = ambuzol
reagent-desc-ambuzol = A highly engineered substance able to halt the progression of a zombie infection.

reagent-name-ambuzol-plus = ambuzol plus
reagent-desc-ambuzol-plus = Further engineered with the blood of the infected, inoculates the living against the infection.

reagent-name-pulped-banana-peel = pulped banana peel
reagent-desc-pulped-banana-peel = Pulped banana peels have some effectiveness against bleeding.

reagent-name-siderlac = siderlac
reagent-desc-siderlac = A powerful anti-caustic medicine derived from plants.

reagent-name-stellibinin = stellibinin
reagent-desc-stellibinin = A natual anti-toxin with particular effectiveness against amatoxin.

reagent-name-synaptizine = synaptizine
reagent-desc-synaptizine = A toxic chemical that halves the duration of stuns and knockdowns.

reagent-name-tranexamic-acid = tranexamic acid
reagent-desc-tranexamic-acid = A blood-clotting medicine used to prevent profuse bleeding. Causes heavier bleeding on overdose. Commonly found in small doses within emergency medipens.

reagent-name-tricordrazine = tricordrazine
reagent-desc-tricordrazine = A wide-spectrum stimulant, originally derived from cordrazine. Treats minor damage of all basic health types as long as the user is not heavily wounded. Best used as an additive to other chemicals.

reagent-name-lipozine = lipozine
reagent-desc-lipozine = A chemical that accelerates metabolism, causing the user to hunger faster.

reagent-name-omnizine = omnizine
reagent-desc-omnizine = A soothing milky liquid with an iridescent gleam. A well known conspiracy theory says that it's origins remain a mystery because revealing the secrets of its production would render most commercial pharmaceuticals obsolete.

reagent-name-ultravasculine = ultravasculine
reagent-desc-ultravasculine = A complicated anti-toxin solution that quickly flushes out toxin while causing minor stress on the body. Reacts with histamine, duplicating itself while flushing it out. Overdose causes extreme pain.

reagent-name-oculine = oculine
reagent-desc-oculine = A simple saline compound used to treat the eyes via ingestion.

reagent-name-ethylredoxrazine = ethylredoxrazine
reagent-desc-ethylredoxrazine = Neutralises the effects of alcohol in the blood stream. Though it is commonly needed, it is rarely requested.

reagent-name-cognizine = cognizine
reagent-desc-cognizine = A mysterious chemical which is able to make any non-sentient creature sentient.

reagent-name-ethyloxyephedrine = ethyloxyephedrine
reagent-desc-ethyloxyephedrine = A mildly unstable medicine derived from desoxyephedrine, primarily used to combat narcolepsy.

reagent-name-diphenylmethylamine = diphenylmethylamine
reagent-desc-diphenylmethylamine = A more stable medicine than ethyloxyephedrine. Useful for keeping someone awake.

reagent-name-sigynate = sigynate
reagent-desc-sigynate = A thick pink syrup useful for neutralizing acids and soothing trauma caused by acids. Tastes sweet!

reagent-name-saline = saline
reagent-desc-saline = A mixture of salt and water. Commonly used to treat dehydration or low fluid presence in blood.

reagent-name-lacerinol = lacerinol
reagent-desc-lacerinol = A fairly unreactive chemical that boosts collagen sythesis to incredible levels, healing slash trauma.

reagent-name-puncturase = puncturase
reagent-desc-puncturase = A fizzy chemical that helps rebuild trauma caused by piercing damage, leaving a slight amount of tissue damage behind.

reagent-name-bruizine = bruizine
reagent-desc-bruizine = Originally developed as a cough medicine, it turns out this chemical is wildly effective at treating blunt force trauma.

reagent-name-holywater = holy water
reagent-desc-holywater = The cleanest and purest of waters straight from the hands of god, is known to magically heal wounds.

reagent-name-pyrazine = pyrazine
reagent-desc-pyrazine = Efficiently heals burns from the hottest of fires. Causes massive internal bleeding when overdosed.

reagent-name-insuzine = insuzine
reagent-desc-insuzine = Rapidly repairs dead tissue caused by electrocution, but cools you slightly. Completely freezes the patient when overdosed.

reagent-name-opporozidone = opporozidone
reagent-desc-opporozidone= A difficult to synthesize cryogenic drug used to regenerate rotting tissue and brain matter.

reagent-name-necrosol = necrosol
reagent-desc-necrosol = A necrotic substance that seems to be able to heal frozen corpses. It can treat and rejuvenate plants when applied in small doses.

reagent-name-aloxadone = aloxadone
reagent-desc-aloxadone = A cryogenics chemical. Used to treat severe third degree burns via regeneration of the burnt tissue. Works regardless of the patient being alive or dead.

reagent-name-mannitol = mannitol
reagent-desc-mannitol = Efficiently restores brain damage.

reagent-name-psicodine = psicodine
<<<<<<< HEAD
reagent-desc-psicodine = Suppresses anxiety and other various forms of mental distress. Overdose causes hallucinations and minor toxin damage.
=======
reagent-desc-psicodine = Suppresses anxiety and other various forms of mental distress. Overdose causes hallucinations and minor toxin damage.

reagent-name-potassium-iodide = potassium iodide
reagent-desc-potassium-iodide = Will reduce the damaging effects of radiation by 90%. Prophylactic use only.

reagent-name-haloperidol = haloperidol
reagent-desc-haloperidol = Removes most stimulating and hallucinogenic drugs. Reduces druggy effects and jitteriness. Causes drowsiness.
>>>>>>> 4f81ea91
<|MERGE_RESOLUTION|>--- conflicted
+++ resolved
@@ -140,14 +140,10 @@
 reagent-desc-mannitol = Efficiently restores brain damage.
 
 reagent-name-psicodine = psicodine
-<<<<<<< HEAD
-reagent-desc-psicodine = Suppresses anxiety and other various forms of mental distress. Overdose causes hallucinations and minor toxin damage.
-=======
 reagent-desc-psicodine = Suppresses anxiety and other various forms of mental distress. Overdose causes hallucinations and minor toxin damage.
 
 reagent-name-potassium-iodide = potassium iodide
 reagent-desc-potassium-iodide = Will reduce the damaging effects of radiation by 90%. Prophylactic use only.
 
 reagent-name-haloperidol = haloperidol
-reagent-desc-haloperidol = Removes most stimulating and hallucinogenic drugs. Reduces druggy effects and jitteriness. Causes drowsiness.
->>>>>>> 4f81ea91
+reagent-desc-haloperidol = Removes most stimulating and hallucinogenic drugs. Reduces druggy effects and jitteriness. Causes drowsiness.