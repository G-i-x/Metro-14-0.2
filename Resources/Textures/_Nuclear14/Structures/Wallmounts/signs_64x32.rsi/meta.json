--- conflicted
+++ resolved
@@ -1,12 +1,7 @@
 {
   "version": 1,
-<<<<<<< HEAD
-  "license": "CC-BY-SA-3.0",
+  "license": "CC-BY-NC-SA-3.0",
   "copyright": "Taken from MS13 at commit https://github.com/Mojave-Sun/mojave-sun-13/commit/6fde5cf64e584727ce66d92d81352801670e172f, translate by mishutka09 and Kill_Me_I_Noobs",
-=======
-  "license": "CC-BY-NC-SA-3.0",
-  "copyright": "Taken from MS13 at commit https://github.com/Mojave-Sun/mojave-sun-13/commit/6fde5cf64e584727ce66d92d81352801670e172f",
->>>>>>> 838f3069
   "size": {
     "x": 64,
     "y": 32
