{
  "version": 1,
<<<<<<< HEAD
  "license": "CC-BY-SA-3.0",
  "copyright": "https://github.com/JustLoveBeingAnOwl/Interstate-80-owlTaken at /commit/a6f9e0a6649e89f0aa731f363e07f541654ecb3d, Translated BY Kill_Me_I_Noobs",
=======
  "license": "CC-BY-NC-SA-3.0",
  "copyright": "https://github.com/JustLoveBeingAnOwl/Interstate-80-owlTaken at /commit/a6f9e0a6649e89f0aa731f363e07f541654ecb3d",
>>>>>>> 838f3069
  "size": {
    "x": 64,
    "y": 32
  },
  "states": [
    {
      "name": "board_clean"
    },
    {
      "name": "board_text1"
    },
    {
      "name": "board_text2"
    },
    {
      "name": "board_text3"
    },
    {
      "name": "board_text4"
    },
    {
      "name": "board_mess6"
    },
    {
      "name": "board_text5"
    },
    {
      "name": "board_mess2"
    },
    {
      "name": "board_mess3"
    },
    {
      "name": "board_mess4"
    },
    {
      "name": "board_mess5"
    },
    {
      "name": "board_text6"
    },
    {
      "name": "board_text7"
    },
    {
      "name": "board_text8"
    },
    {
      "name": "board_mess1"
    },
    {
      "name": "board_text9"
    }
  ]
}<|MERGE_RESOLUTION|>--- conflicted
+++ resolved
@@ -1,12 +1,7 @@
 {
   "version": 1,
-<<<<<<< HEAD
-  "license": "CC-BY-SA-3.0",
+  "license": "CC-BY-NC-SA-3.0",
   "copyright": "https://github.com/JustLoveBeingAnOwl/Interstate-80-owlTaken at /commit/a6f9e0a6649e89f0aa731f363e07f541654ecb3d, Translated BY Kill_Me_I_Noobs",
-=======
-  "license": "CC-BY-NC-SA-3.0",
-  "copyright": "https://github.com/JustLoveBeingAnOwl/Interstate-80-owlTaken at /commit/a6f9e0a6649e89f0aa731f363e07f541654ecb3d",
->>>>>>> 838f3069
   "size": {
     "x": 64,
     "y": 32
